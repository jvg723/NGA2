--- conflicted
+++ resolved
@@ -185,11 +185,7 @@
          real(WP) :: vol,area
          integer, parameter :: amr_ref_lvl=4
          ! Create a VOF solver with LVIRA
-<<<<<<< HEAD
          vf=vfs(cfg=cfg,reconstruction_method=r2p,name='VOF')
-=======
-         call vf%initialize(cfg=cfg,reconstruction_method=lvira,name='VOF')
->>>>>>> 553e9452
          ! Create a VOF solver with R2P
          !vf=vfs(cfg=cfg,reconstruction_method=r2p,name='VOF')
          !vf%VFflot =1.0e-4_WP !< Enables flotsam removal
