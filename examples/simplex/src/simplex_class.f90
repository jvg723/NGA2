--- conflicted
+++ resolved
@@ -648,10 +648,7 @@
          call this%ens_out%add_vector('velocity',this%Ui,this%Vi,this%Wi)
          call this%ens_out%add_scalar('VOF',this%vf%VF)
          call this%ens_out%add_scalar('pressure',this%fs%P)
-<<<<<<< HEAD
-=======
          call this%ens_out%add_scalar('divergence',this%fs%div)
->>>>>>> f32b4d02
          call this%ens_out%add_surface('plic',this%smesh)
          ! Output to ensight
          if (this%ens_evt%occurs()) call this%ens_out%write_data(this%time%t)
@@ -694,9 +691,6 @@
          call this%cflfile%add_column(this%fs%CFLv_z,'Viscous zCFL')
          call this%cflfile%write()
       end block create_monitor
-<<<<<<< HEAD
-
-=======
       
       
       ! Create a timing monitor
@@ -719,7 +713,6 @@
       end block create_timing
       
       
->>>>>>> f32b4d02
    contains
       
       !> Function that identifies cells that need a label
