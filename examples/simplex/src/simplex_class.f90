!> Definition for a simplex class
module simplex_class
   use precision,         only: WP
   use inputfile_class,   only: inputfile
   use ibconfig_class,    only: ibconfig
   use polygon_class,     only: polygon
   use surfmesh_class,    only: surfmesh
   use ensight_class,     only: ensight
   use hypre_str_class,   only: hypre_str
   use ddadi_class,       only: ddadi
   use tpns_class,        only: tpns
   use vfs_class,         only: vfs
   use cclabel_class,     only: cclabel
   use iterator_class,    only: iterator
   use sgsmodel_class,    only: sgsmodel
   use timetracker_class, only: timetracker
   use event_class,       only: event
   use pardata_class,     only: pardata
   use monitor_class,     only: monitor
   implicit none
   private
   
   public :: simplex
   
   !> Simplex object
   type :: simplex
      
      !> Provide a pardata and an event tracker for saving restarts
      type(event)    :: save_evt
      type(pardata)  :: df
      logical :: restarted
      
      !> Input file for the simulation
      type(inputfile) :: input
      
      !> Config with IB based on polygon
      type(polygon)  :: poly
      type(ibconfig) :: cfg
      
      !> Flow solver
      type(vfs)         :: vf    !< Volume fraction solver
      type(tpns)        :: fs    !< Two-phase flow solver
      type(hypre_str)   :: ps    !< HYPRE linear solver for pressure
      type(ddadi)       :: vs    !< DDADI linear solver for velocity
      type(sgsmodel)    :: sgs   !< SGS model for eddy viscosity
      type(timetracker) :: time  !< Time info
      type(cclabel)     :: ccl   !< CCLabel to transfer droplets
      
      !> Ensight postprocessing
      type(surfmesh) :: smesh    !< Surface mesh for interface
      type(ensight) :: ens_out   !< Ensight output for flow variables
      type(event)   :: ens_evt   !< Event trigger for Ensight output
      
      !> Simulation monitor file
      type(monitor) :: mfile    !< General simulation monitoring
      type(monitor) :: cflfile  !< CFL monitoring
      
      !> Work arrays
      real(WP), dimension(:,:,:,:,:), allocatable :: gradU           !< Velocity gradient
      real(WP), dimension(:,:,:), allocatable :: resU,resV,resW      !< Residuals
      real(WP), dimension(:,:,:), allocatable :: Ui,Vi,Wi            !< Cell-centered velocities
      
      !> Iterator for VOF removal
      type(iterator) :: vof_removal_layer  !< Edge of domain where we actively remove VOF
      real(WP) :: vof_removed              !< Integral of VOF removed
      
   contains
      procedure :: init                            !< Initialize simplex simulation
      procedure :: step                            !< Advance simplex simulation by one time step
      procedure :: final                           !< Finalize simplex simulation
      procedure :: remove_drops                    !< Remove all drops
   end type simplex
   
   !> Inlet pipes geometry
   real(WP), parameter :: Rpipe=0.000185_WP
   real(WP), parameter :: Rcoflow=0.003_WP
   real(WP), dimension(3), parameter :: p1=[-0.00442_WP,0.0_WP,+0.001245_WP]
   real(WP), dimension(3), parameter :: p2=[-0.00442_WP,0.0_WP,-0.001245_WP]
   real(WP), dimension(3), parameter :: n1=[+0.6_WP,-0.8_WP,0.0_WP]
   real(WP), dimension(3), parameter :: n2=[+0.6_WP,+0.8_WP,0.0_WP]
   real(WP) :: Ucoflow,mfr,Apipe
   
   !> Hardcode size of buffer layer for VOF removal
   integer, parameter :: nlayer=4
   

contains
   
   
   !> Perform droplet removal
   subroutine remove_drops(this)
      use mpi_f08,  only: MPI_ALLREDUCE,MPI_SUM,MPI_IN_PLACE
      use parallel, only: MPI_REAL_WP
      class(simplex), intent(inout) :: this
      real(WP), dimension(:), allocatable :: dvol
      integer :: n,m,ierr,nmax
      ! Allocate droplet volume array
      allocate(dvol(1:this%ccl%nstruct)); dvol=0.0_WP
      ! Loop over individual structures
      do n=1,this%ccl%nstruct
         ! Loop over cells in structure and accumulate volume
         do m=1,this%ccl%struct(n)%n_
            dvol(n)=dvol(n)+this%cfg%vol(this%ccl%struct(n)%map(1,m),this%ccl%struct(n)%map(2,m),this%ccl%struct(n)%map(3,m))*&
            &                 this%vf%VF(this%ccl%struct(n)%map(1,m),this%ccl%struct(n)%map(2,m),this%ccl%struct(n)%map(3,m))
         end do
      end do
      ! Reduce volume data
      call MPI_ALLREDUCE(MPI_IN_PLACE,dvol,this%ccl%nstruct,MPI_REAL_WP,MPI_SUM,this%vf%cfg%comm,ierr)
      nmax=maxloc(dvol,dim=1)
      ! Remove all drops
      do n=1,this%ccl%nstruct
         ! Skip liquid core
         if (n.eq.nmax) cycle
         ! Remove all other structures
         do m=1,this%ccl%struct(n)%n_
            this%vf%VF(this%ccl%struct(n)%map(1,m),this%ccl%struct(n)%map(2,m),this%ccl%struct(n)%map(3,m))=0.0_WP
         end do
      end do
      call this%vf%sync_interface()
      call this%vf%clean_irl_and_band()
      ! Deallocate
      deallocate(dvol)
   end subroutine remove_drops
   
   
   !> Initialization of simplex simulation
   subroutine init(this)
      implicit none
      class(simplex), intent(inout) :: this
      
      
      ! Setup an input file
      read_input: block
         use parallel, only: amRoot
         this%input=inputfile(amRoot=amRoot,filename='simplex.input')
      end block read_input
      

      ! Initialize ibconfig object
      create_config: block
         use parallel,    only: group
         use sgrid_class, only: cartesian,sgrid
         type(sgrid) :: grid
         integer :: i,j,k,nx,ny,nz,ns_yz,ns_x
         real(WP) :: Lx,Ly,Lz,xshift,sratio_yz,sratio_x
         real(WP), dimension(:), allocatable :: x_uni,y_uni,z_uni,x,y,z
         integer, dimension(3) :: partition
         ! Read in grid definition
         call this%input%read('Lx',Lx); call this%input%read('nx',nx); allocate(x_uni(nx+1)); call this%input%read('X shift',xshift)
         call this%input%read('Ly',Ly); call this%input%read('ny',ny); allocate(y_uni(ny+1))
         call this%input%read('Lz',Lz); call this%input%read('nz',nz); allocate(z_uni(nz+1))
         ! Create simple rectilinear grid
         do i=1,nx+1
            x_uni(i)=real(i-1,WP)/real(nx,WP)*Lx-xshift
         end do
         do j=1,ny+1
            y_uni(j)=real(j-1,WP)/real(ny,WP)*Ly-0.5_WP*Ly
         end do
         do k=1,nz+1
            z_uni(k)=real(k-1,WP)/real(nz,WP)*Lz-0.5_WP*Lz
         end do
         ! Add stretching
         call this%input%read('Stretched cells in yz',ns_yz,default=0)
         if (ns_yz.gt.0) call this%input%read('Stretch ratio in yz',sratio_yz)
         call this%input%read('Stretched cells in x' ,ns_x ,default=0)
         if (ns_x .gt.0) call this%input%read('Stretch ratio in x' ,sratio_x )
         allocate(x(nx+1+1*ns_x )); x(      1:      1+nx)=x_uni
         allocate(y(ny+1+2*ns_yz)); y(ns_yz+1:ns_yz+1+ny)=y_uni
         allocate(z(nz+1+2*ns_yz)); z(ns_yz+1:ns_yz+1+nz)=z_uni
         do i=nx+2,nx+1+ns_x
            x(i)=x(i-1)+sratio_x *(x(i-1)-x(i-2))
         end do
         do j=ns_yz,1,-1
            y(j)=y(j+1)+sratio_yz*(y(j+1)-y(j+2))
         end do
         do j=ns_yz+2+ny,ny+1+2*ns_yz
            y(j)=y(j-1)+sratio_yz*(y(j-1)-y(j-2))
         end do
         do k=ns_yz,1,-1
            z(k)=z(k+1)+sratio_yz*(z(k+1)-z(k+2))
         end do
         do k=ns_yz+2+nz,nz+1+2*ns_yz
            z(k)=z(k-1)+sratio_yz*(z(k-1)-z(k-2))
         end do
         ! General serial grid object
         grid=sgrid(coord=cartesian,no=3,x=x,y=y,z=z,xper=.false.,yper=.false.,zper=.false.,name='simplex')
         ! Read in partition
         call this%input%read('Partition',partition)
         ! Create ibconfig
         this%cfg=ibconfig(grp=group,decomp=partition,grid=grid)
      end block create_config

      
      ! Now initialize simplex nozzle geometry
      create_simplex: block
         use ibconfig_class, only: sharp
         integer :: i,j,k
         real(WP), dimension(3) :: v,p
         real(WP) :: r
         ! Create polygon
         call this%poly%initialize(nvert=10,name='simplex')
         this%poly%vert(:, 1)=[-0.01000_WP,0.00000_WP] ! 
         this%poly%vert(:, 2)=[-0.00442_WP,0.00000_WP]
         this%poly%vert(:, 3)=[-0.00442_WP,0.00160_WP]
         this%poly%vert(:, 4)=[-0.00385_WP,0.00160_WP]
         this%poly%vert(:, 5)=[-0.00175_WP,0.00039_WP] ! Inner office opening (x,y)
         this%poly%vert(:, 6)=[-0.00114_WP,0.00039_WP] ! Outer office opening (x,y)
         ! this%poly%vert(:, 5)=[-0.00175_WP,0.0002_WP] ! Inner office opening
         ! this%poly%vert(:, 6)=[-0.00114_WP,0.0002_WP] ! Outer office opening
         this%poly%vert(:, 7)=[ 0.00000_WP,0.00143_WP]
         this%poly%vert(:, 8)=[ 0.00000_WP,0.00177_WP] ! Front
         this%poly%vert(:, 9)=[-0.00122_WP,0.00279_WP]
         this%poly%vert(:,10)=[-0.01000_WP,0.00279_WP]
         ! Initialize IB distance field
         do k=this%cfg%kmino_,this%cfg%kmaxo_
            do j=this%cfg%jmino_,this%cfg%jmaxo_
               do i=this%cfg%imino_,this%cfg%imaxo_
                  ! Calculate distance from object obtained by revolution of polygon
                  this%cfg%Gib(i,j,k)=-this%poly%get_distance([this%cfg%xm(i),sqrt(this%cfg%ym(j)**2+this%cfg%zm(k)**2)])
               end do
            end do
         end do
         ! Get normal vector
         call this%cfg%calculate_normal()
         ! Get VF field
         call this%cfg%calculate_vf(method=sharp,allow_zero_vf=.false.)
         ! Carve out stair-stepped inlet pipes
         do k=this%cfg%kmino_,this%cfg%kmaxo_
            do j=this%cfg%jmino_,this%cfg%jmaxo_
               do i=this%cfg%imino_,this%cfg%imaxo_
                  ! Inlet pipe 1
                  v=[this%cfg%xm(i),this%cfg%ym(j),this%cfg%zm(k)]-p1
                  p=v-n1*dot_product(v,n1)
                  r=sqrt(dot_product(p,p))/Rpipe
                  if (v(1).le.this%cfg%min_meshsize.and.r.le.1.0_WP) this%cfg%VF(i,j,k)=1.0_WP
                  ! Inlet pipe 2
                  v=[this%cfg%xm(i),this%cfg%ym(j),this%cfg%zm(k)]-p2
                  p=v-n2*dot_product(v,n2)
                  r=sqrt(dot_product(p,p))/Rpipe
                  if (v(1).le.this%cfg%min_meshsize.and.r.le.1.0_WP) this%cfg%VF(i,j,k)=1.0_WP
               end do
            end do
         end do
         ! Apply Neumann on VF at entrance
         if (this%cfg%iproc.eq.1) then
            do i=this%cfg%imino,this%cfg%imin-1
               this%cfg%VF(i,:,:)=this%cfg%VF(this%cfg%imin,:,:)
            end do
         end if
         ! Here we're gonna try stair-stepping
         this%cfg%VF=nint(this%cfg%VF)
         ! Recompute domain volume
         call this%cfg%calc_fluid_vol()
      end block create_simplex

      
      ! Initialize flow rate
      set_flow_rate: block
         use mpi_f08,  only: MPI_ALLREDUCE,MPI_SUM,MPI_IN_PLACE
         use parallel, only: MPI_REAL_WP
         integer :: j,k,ierr
         ! Read mass flow rate
         call this%input%read('Mass flow rate',mfr)
         ! Read coflow velocity
         call this%input%read('Coflow velocity',Ucoflow)
         ! Integrate inlet pipe surface area
         Apipe=0.0_WP
         if (this%cfg%iproc.eq.1) then
            do k=this%cfg%kmin_,this%cfg%kmax_
               do j=this%cfg%jmin_,this%cfg%jmax_
                  if (sqrt(this%cfg%ym(j)**2+this%cfg%zm(k)**2).lt.0.002_WP) then
                     Apipe=Apipe+this%cfg%VF(this%cfg%imin-1,j,k)*this%cfg%dy(j)*this%cfg%dz(k)
                  end if
               end do
            end do
         end if
         call MPI_ALLREDUCE(MPI_IN_PLACE,Apipe,this%cfg%nproc,MPI_REAL_WP,MPI_SUM,this%cfg%comm,ierr)
      end block set_flow_rate

      
      ! Initialize time tracker with 2 subiterations
      initialize_timetracker: block
         this%time=timetracker(amRoot=this%cfg%amRoot)
         call this%input%read('Max timestep size',this%time%dtmax)
         call this%input%read('Max cfl number',this%time%cflmax)
         call this%input%read('Max time',this%time%tmax)
         this%time%dt=this%time%dtmax
         this%time%itmax=2
      end block initialize_timetracker

      
      ! Handle restart/saves here
      restart_and_save: block
         use string,  only: str_medium
         use filesys, only: makedir,isdir
         character(len=str_medium) :: filename
         integer, dimension(3) :: iopartition
         ! Create event for saving restart files
         this%save_evt=event(this%time,'Restart output')
         call this%input%read('Restart output period',this%save_evt%tper)
         ! Check if we are restarting
         call this%input%read('Restart from',filename,default='')
         this%restarted=.false.; if (len_trim(filename).gt.0) this%restarted=.true.
         ! Read in the I/O partition
         call this%input%read('I/O partition',iopartition)
         ! Perform pardata initialization
         if (this%restarted) then
            ! We are restarting, read the file
            call this%df%initialize(pg=this%cfg,iopartition=iopartition,fdata='restart/'//trim(filename))
         else
            ! We are not restarting, prepare a new directory for storing restart files
            if (this%cfg%amRoot) then
               if (.not.isdir('restart')) call makedir('restart')
            end if
            ! Prepare pardata object for saving restart files
            call this%df%initialize(pg=this%cfg,iopartition=iopartition,filename=trim(this%cfg%name),nval=2,nvar=15)
            this%df%valname=['t ','dt']
            this%df%varname=['U  ','V  ','W  ','P  ','Pjx','Pjy','Pjz','P11','P12','P13','P14','P21','P22','P23','P24']
         end if
      end block restart_and_save

      
      ! Revisit timetracker to adjust time and time step values if this is a restart
      update_timetracker: block
         if (this%restarted) then
            call this%df%pull(name='t' ,val=this%time%t )
            call this%df%pull(name='dt',val=this%time%dt)
            this%time%told=this%time%t-this%time%dt
         end if
      end block update_timetracker

      
      ! Allocate work arrays
      allocate_work_arrays: block
         allocate(this%gradU(1:3,1:3,this%cfg%imino_:this%cfg%imaxo_,this%cfg%jmino_:this%cfg%jmaxo_,this%cfg%kmino_:this%cfg%kmaxo_))   
         allocate(this%resU(this%cfg%imino_:this%cfg%imaxo_,this%cfg%jmino_:this%cfg%jmaxo_,this%cfg%kmino_:this%cfg%kmaxo_))
         allocate(this%resV(this%cfg%imino_:this%cfg%imaxo_,this%cfg%jmino_:this%cfg%jmaxo_,this%cfg%kmino_:this%cfg%kmaxo_))
         allocate(this%resW(this%cfg%imino_:this%cfg%imaxo_,this%cfg%jmino_:this%cfg%jmaxo_,this%cfg%kmino_:this%cfg%kmaxo_))
         allocate(this%Ui  (this%cfg%imino_:this%cfg%imaxo_,this%cfg%jmino_:this%cfg%jmaxo_,this%cfg%kmino_:this%cfg%kmaxo_))
         allocate(this%Vi  (this%cfg%imino_:this%cfg%imaxo_,this%cfg%jmino_:this%cfg%jmaxo_,this%cfg%kmino_:this%cfg%kmaxo_))
         allocate(this%Wi  (this%cfg%imino_:this%cfg%imaxo_,this%cfg%jmino_:this%cfg%jmaxo_,this%cfg%kmino_:this%cfg%kmaxo_))
      end block allocate_work_arrays

      
      ! Initialize our VOF solver and field
      create_and_initialize_vof: block
         use vfs_class, only: remap,plicnet,r2p,r2pnet,lvira
         use irl_fortran_interface
         integer :: i,j,k
         integer :: reconstruction_method
         real(WP) :: rad
         real(WP), dimension(:,:,:), allocatable :: P11,P12,P13,P14
         real(WP), dimension(:,:,:), allocatable :: P21,P22,P23,P24
         ! Read in interface reconstrution method
         call this%input%read('Reconstruction method', reconstruction_method)
         ! Create a VOF solver with plicnet
<<<<<<< HEAD
         call this%vf%initialize(cfg=this%cfg,reconstruction_method=reconstruction_method,transport_method=remap,name='VOF')
         if (this%vf%reconstruction_method.eq.r2p.or.this%vf%reconstruction_method.eq.r2pnet) then
            this%vf%twoplane_thld2=0.3_WP
            ! Read in min film thickness for puncture
            call this%input%read('Puncture thickness', this%vf%thin_thld_min)
         end if
=======
         call this%vf%initialize(cfg=this%cfg,reconstruction_method=lvira,transport_method=remap,name='VOF')
         !this%vf%twoplane_thld2=0.3_WP
         !this%vf%thin_thld_min=1.0e-3_WP
>>>>>>> f6e4b80c
         ! Initialize the interface inclduing restarts
         if (this%restarted) then
            ! Read in the planes directly and set the IRL interface
            allocate(P11(this%cfg%imino_:this%cfg%imaxo_,this%cfg%jmino_:this%cfg%jmaxo_,this%cfg%kmino_:this%cfg%kmaxo_)); call this%df%pull(name='P11',var=P11)
            allocate(P12(this%cfg%imino_:this%cfg%imaxo_,this%cfg%jmino_:this%cfg%jmaxo_,this%cfg%kmino_:this%cfg%kmaxo_)); call this%df%pull(name='P12',var=P12)
            allocate(P13(this%cfg%imino_:this%cfg%imaxo_,this%cfg%jmino_:this%cfg%jmaxo_,this%cfg%kmino_:this%cfg%kmaxo_)); call this%df%pull(name='P13',var=P13)
            allocate(P14(this%cfg%imino_:this%cfg%imaxo_,this%cfg%jmino_:this%cfg%jmaxo_,this%cfg%kmino_:this%cfg%kmaxo_)); call this%df%pull(name='P14',var=P14)
            allocate(P21(this%cfg%imino_:this%cfg%imaxo_,this%cfg%jmino_:this%cfg%jmaxo_,this%cfg%kmino_:this%cfg%kmaxo_)); call this%df%pull(name='P21',var=P21)
            allocate(P22(this%cfg%imino_:this%cfg%imaxo_,this%cfg%jmino_:this%cfg%jmaxo_,this%cfg%kmino_:this%cfg%kmaxo_)); call this%df%pull(name='P22',var=P22)
            allocate(P23(this%cfg%imino_:this%cfg%imaxo_,this%cfg%jmino_:this%cfg%jmaxo_,this%cfg%kmino_:this%cfg%kmaxo_)); call this%df%pull(name='P23',var=P23)
            allocate(P24(this%cfg%imino_:this%cfg%imaxo_,this%cfg%jmino_:this%cfg%jmaxo_,this%cfg%kmino_:this%cfg%kmaxo_)); call this%df%pull(name='P24',var=P24)
            do k=this%vf%cfg%kmino_,this%vf%cfg%kmaxo_
               do j=this%vf%cfg%jmino_,this%vf%cfg%jmaxo_
                  do i=this%vf%cfg%imino_,this%vf%cfg%imaxo_
                     ! Check if the second plane is meaningful
                     if (this%vf%two_planes.and.P21(i,j,k)**2+P22(i,j,k)**2+P23(i,j,k)**2.gt.0.0_WP) then
                        call setNumberOfPlanes(this%vf%liquid_gas_interface(i,j,k),2)
                        call setPlane(this%vf%liquid_gas_interface(i,j,k),0,[P11(i,j,k),P12(i,j,k),P13(i,j,k)],P14(i,j,k))
                        call setPlane(this%vf%liquid_gas_interface(i,j,k),1,[P21(i,j,k),P22(i,j,k),P23(i,j,k)],P24(i,j,k))
                     else
                        call setNumberOfPlanes(this%vf%liquid_gas_interface(i,j,k),1)
                        call setPlane(this%vf%liquid_gas_interface(i,j,k),0,[P11(i,j,k),P12(i,j,k),P13(i,j,k)],P14(i,j,k))
                     end if
                     ! For this restart, I want to attempt to remove all gas inclusions next to the walls
                     !rad=sqrt(this%vf%cfg%ym(j)**2+this%vf%cfg%zm(k)**2)
                     !if (this%vf%cfg%xm(i).lt.-0.0015_WP.and.rad.le.0.002_WP.and.abs(this%cfg%Gib(i,j,k)).lt.2.0_WP*this%cfg%min_meshsize) then
                     !   call setNumberOfPlanes(this%vf%liquid_gas_interface(i,j,k),1)
                     !   call setPlane(this%vf%liquid_gas_interface(i,j,k),0,[0.0_WP,0.0_WP,0.0_WP],1.0_WP)
                     !else if (this%vf%cfg%xm(i).lt.0.0_WP.and.rad.le.0.00143_WP.and.abs(this%cfg%Gib(i,j,k)).lt.2.0_WP*this%cfg%min_meshsize) then
                     !   call setNumberOfPlanes(this%vf%liquid_gas_interface(i,j,k),1)
                     !   call setPlane(this%vf%liquid_gas_interface(i,j,k),0,[0.0_WP,0.0_WP,0.0_WP],1.0_WP)
                     !end if
                     ! For this restart, I want to remove all liquid outside the nozzle
                     !if (this%vf%cfg%xm(i).gt.0.0_WP) then
                     !   call setNumberOfPlanes(this%vf%liquid_gas_interface(i,j,k),1)
                     !   call setPlane(this%vf%liquid_gas_interface(i,j,k),0,[0.0_WP,0.0_WP,0.0_WP],-1.0_WP)
                     !end if
                     !rad=sqrt(this%vf%cfg%ym(j)**2+this%vf%cfg%zm(k)**2)
                     !if (this%vf%cfg%xm(i).gt.-0.0015_WP.and.rad.gt.0.00143_WP) then
                     !   call setNumberOfPlanes(this%vf%liquid_gas_interface(i,j,k),1)
                     !   call setPlane(this%vf%liquid_gas_interface(i,j,k),0,[0.0_WP,0.0_WP,0.0_WP],-1.0_WP)
                     !end if
                  end do
               end do
            end do
            call this%vf%sync_interface()
            deallocate(P11,P12,P13,P14,P21,P22,P23,P24)
            ! Reset moments
            call this%vf%reset_volume_moments()
            ! Ensure that boundaries are correct
            if (this%vf%cfg%iproc.eq.1)               this%vf%VF(this%vf%cfg%imino:this%vf%cfg%imin-1,:,:)=0.0_WP
            if (this%vf%cfg%iproc.eq.this%vf%cfg%npx) this%vf%VF(this%vf%cfg%imax+1:this%vf%cfg%imaxo,:,:)=0.0_WP
            if (this%vf%cfg%jproc.eq.1)               this%vf%VF(:,this%vf%cfg%jmino:this%vf%cfg%jmin-1,:)=0.0_WP
            if (this%vf%cfg%jproc.eq.this%vf%cfg%npy) this%vf%VF(:,this%vf%cfg%jmax+1:this%vf%cfg%jmaxo,:)=0.0_WP
            if (this%vf%cfg%kproc.eq.1)               this%vf%VF(:,:,this%vf%cfg%kmino:this%vf%cfg%kmin-1)=0.0_WP
            if (this%vf%cfg%kproc.eq.this%vf%cfg%npz) this%vf%VF(:,:,this%vf%cfg%kmax+1:this%vf%cfg%kmaxo)=0.0_WP
            do k=this%vf%cfg%kmino_,this%vf%cfg%kmaxo_
               do j=this%vf%cfg%jmino_,this%vf%cfg%jmaxo_
                  do i=this%vf%cfg%imino_,this%vf%cfg%imaxo_
                     rad=sqrt(this%vf%cfg%ym(j)**2+this%vf%cfg%zm(k)**2)
                     if (i.lt.this%vf%cfg%imin.and.rad.le.0.002_WP) this%vf%VF(i,j,k)=1.0_WP
                  end do
               end do
            end do
            ! Update the band
            call this%vf%update_band()
            ! Set interface planes at the boundaries
            call this%vf%set_full_bcond()
            ! Create discontinuous polygon mesh from IRL interface
            call this%vf%polygonalize_interface()
            ! Calculate distance from polygons
            call this%vf%distance_from_polygon()
            ! Calculate subcell phasic volumes
            call this%vf%subcell_vol()
            ! Calculate curvature
            call this%vf%get_curvature()
         else
            ! Initialize to flat interface at exit
            do k=this%vf%cfg%kmino_,this%vf%cfg%kmaxo_
               do j=this%vf%cfg%jmino_,this%vf%cfg%jmaxo_
                  do i=this%vf%cfg%imino_,this%vf%cfg%imaxo_
                     rad=sqrt(this%vf%cfg%ym(j)**2+this%vf%cfg%zm(k)**2)
                     ! Ensure the nozzle is filled with liquid up to the throat with wet walls
                     if (this%vf%cfg%xm(i).lt.-0.0015_WP.and.rad.le.0.002_WP) then
                        this%vf%VF(i,j,k)=1.0_WP
                     else if (this%vf%cfg%xm(i).ge.-0.0015_WP.and.this%vf%cfg%xm(i).lt.0.0_WP.and.rad.le.0.00143_WP) then
                        this%vf%VF(i,j,k)=1.0_WP
                     else
                        this%vf%VF(i,j,k)=0.0_WP
                     end if
                     !if (this%vf%cfg%xm(i).ge.-0.0015_WP.and.this%vf%cfg%VF(i,j,k).gt.2.0_WP*epsilon(1.0_WP)) this%vf%VF(i,j,k)=0.0_WP
                     ! Initialize phasic barycenters
                     this%vf%Lbary(:,i,j,k)=[this%vf%cfg%xm(i),this%vf%cfg%ym(j),this%vf%cfg%zm(k)]
                     this%vf%Gbary(:,i,j,k)=[this%vf%cfg%xm(i),this%vf%cfg%ym(j),this%vf%cfg%zm(k)]
                  end do
               end do
            end do
            ! Update the band
            call this%vf%update_band()
            ! Perform interface reconstruction from VOF field
            call this%vf%build_interface()
            ! Set interface planes at the boundaries
            call this%vf%set_full_bcond()
            ! Create discontinuous polygon mesh from IRL interface
            call this%vf%polygonalize_interface()
            ! Calculate distance from polygons
            call this%vf%distance_from_polygon()
            ! Calculate subcell phasic volumes
            call this%vf%subcell_vol()
            ! Calculate curvature
            call this%vf%get_curvature()
            ! Reset moments to guarantee compatibility with interface reconstruction
            call this%vf%reset_volume_moments()
         end if
      end block create_and_initialize_vof

      
      ! Create an iterator for removing VOF at edges
      create_iterator: block
         this%vof_removal_layer=iterator(this%cfg,'VOF removal',vof_removal_layer_locator)
         this%vof_removed=0.0_WP
      end block create_iterator

      
      ! Create a two-phase flow solver with bconds
      create_flow_solver: block
         use tpns_class,      only: clipped_neumann,dirichlet,slip
         use hypre_str_class, only: pcg_pfmg2
         ! Create flow solver
         this%fs=tpns(cfg=this%cfg,name='Two-Phase NS')
         ! Set the flow properties
         call this%input%read('Liquid dynamic viscosity',this%fs%visc_l)
         call this%input%read('Gas dynamic viscosity'   ,this%fs%visc_g)
         call this%input%read('Liquid density',this%fs%rho_l)
         call this%input%read('Gas density'   ,this%fs%rho_g)
         call this%input%read('Surface tension coefficient',this%fs%sigma)
         ! Set acceleration of gravity
         call this%input%read('Gravity',this%fs%gravity)
         ! Inlets on the left
         call this%fs%add_bcond(name='inlets',type=dirichlet,face='x',dir=-1,canCorrect=.false.,locator=pipe_inlets)
         call this%fs%add_bcond(name='coflow',type=dirichlet,face='x',dir=-1,canCorrect=.false.,locator=coflow_inlet)
         ! Outflow on the right
         call this%fs%add_bcond(name='outflow',type=clipped_neumann,face='x',dir=+1,canCorrect=.false.,locator=right_boundary)
         ! Slip on the sides
         call this%fs%add_bcond(name='bc_yp',type=slip,face='y',dir=+1,canCorrect=.true.,locator=yp_locator)
         call this%fs%add_bcond(name='bc_ym',type=slip,face='y',dir=-1,canCorrect=.true.,locator=ym_locator)
         call this%fs%add_bcond(name='bc_zp',type=slip,face='z',dir=+1,canCorrect=.true.,locator=zp_locator)
         call this%fs%add_bcond(name='bc_zm',type=slip,face='z',dir=-1,canCorrect=.true.,locator=zm_locator)
         ! Configure pressure solver
         this%ps=hypre_str(cfg=this%cfg,name='Pressure',method=pcg_pfmg2,nst=7)
         this%ps%maxlevel=16
         call this%input%read('Pressure iteration',this%ps%maxit)
         call this%input%read('Pressure tolerance',this%ps%rcvg)
         ! Configure velocity solver
         this%vs=ddadi(cfg=this%cfg,name='Velocity',nst=7)
         ! Setup the solver
         call this%fs%setup(pressure_solver=this%ps,implicit_solver=this%vs)
      end block create_flow_solver

      
      ! Initialize our velocity field
      initialize_velocity: block
         use tpns_class, only: bcond
         type(bcond), pointer :: mybc
         integer :: i,j,k,n
         ! Zero velocity except if restarting
         this%fs%U=0.0_WP; this%fs%V=0.0_WP; this%fs%W=0.0_WP
         if (this%restarted) then
            ! Read data
            call this%df%pull(name='U',var=this%fs%U)
            call this%df%pull(name='V',var=this%fs%V)
            call this%df%pull(name='W',var=this%fs%W)
            call this%df%pull(name='P',var=this%fs%P)
            call this%df%pull(name='Pjx',var=this%fs%Pjx)
            call this%df%pull(name='Pjy',var=this%fs%Pjy)
            call this%df%pull(name='Pjz',var=this%fs%Pjz)
            ! Apply boundary conditions
            call this%fs%apply_bcond(this%time%t,this%time%dt)
         end if
         ! Apply Dirichlet condition at pipe inlets
         call this%fs%get_bcond('inlets',mybc)
         do n=1,mybc%itr%no_
            i=mybc%itr%map(1,n); j=mybc%itr%map(2,n); k=mybc%itr%map(3,n)
            this%fs%U(i,j,k)=sum(this%fs%itpr_x(:,i,j,k)*this%cfg%VF(i-1:i,j,k))*mfr/(this%fs%rho_l*Apipe)
         end do
         ! Apply Dirichlet condition at coflow inlet
         call this%fs%get_bcond('coflow',mybc)
         do n=1,mybc%itr%no_
            i=mybc%itr%map(1,n); j=mybc%itr%map(2,n); k=mybc%itr%map(3,n)
            this%fs%U(i,j,k)=Ucoflow
         end do
         ! Apply all other boundary conditions
         call this%fs%apply_bcond(this%time%t,this%time%dt)
         ! Adjust MFR for global mass balance
         call this%fs%correct_mfr()
         ! Compute divergence
         call this%fs%get_div()
         ! Compute cell-centered velocity
         call this%fs%interp_vel(this%Ui,this%Vi,this%Wi)
      end block initialize_velocity

      
      ! Create CCL
      !create_ccl: block
      !   ! Initialize CCL
      !   call this%ccl%initialize(pg=this%cfg%pgrid,name='ccl')
      !   ! Perform CCL
      !   call this%ccl%build(make_label,same_label)
      !   ! Remove all but core
      !   call this%remove_drops()
      !end block create_ccl
      
      
      ! Create an LES model
      create_sgs: block
         this%sgs=sgsmodel(cfg=this%fs%cfg,umask=this%fs%umask,vmask=this%fs%vmask,wmask=this%fs%wmask)
      end block create_sgs

      
      ! Create surfmesh object for interface polygon output
      create_smesh: block
         use irl_fortran_interface
         use vfs_class, only: r2p,plicnet,r2pnet
         integer :: i,j,k,nplane,np
         select case (this%vf%reconstruction_method)
         case (r2p,r2pnet)
            this%smesh=surfmesh(nvar=2,name='plic')
            this%smesh%varname(1)='nplane'
            this%smesh%varname(2)='thickness'
            ! Transfer polygons to smesh
            call this%vf%update_surfmesh(this%smesh)
            ! Also populate nplane variable
            this%smesh%var(1,:)=1.0_WP
            np=0
            do k=this%vf%cfg%kmin_,this%vf%cfg%kmax_
               do j=this%vf%cfg%jmin_,this%vf%cfg%jmax_
                  do i=this%vf%cfg%imin_,this%vf%cfg%imax_
                     do nplane=1,getNumberOfPlanes(this%vf%liquid_gas_interface(i,j,k))
                        if (getNumberOfVertices(this%vf%interface_polygon(nplane,i,j,k)).gt.0) then
                           np=np+1; 
                           this%smesh%var(1,np)=real(getNumberOfPlanes(this%vf%liquid_gas_interface(i,j,k)),WP)
                           this%smesh%var(2,np)=this%vf%thickness(i,j,k)
                        end if
                     end do
                  end do
               end do
            end do
         case (plicnet)
            this%smesh=surfmesh(nvar=1,name='plic')
            this%smesh%varname(1)='nplane'
            ! Transfer polygons to smesh
            call this%vf%update_surfmesh(this%smesh)
            ! Also populate nplane variable
            this%smesh%var(1,:)=1.0_WP
            np=0
            do k=this%vf%cfg%kmin_,this%vf%cfg%kmax_
               do j=this%vf%cfg%jmin_,this%vf%cfg%jmax_
                  do i=this%vf%cfg%imin_,this%vf%cfg%imax_
                     do nplane=1,getNumberOfPlanes(this%vf%liquid_gas_interface(i,j,k))
                        if (getNumberOfVertices(this%vf%interface_polygon(nplane,i,j,k)).gt.0) then
                           np=np+1; 
                           this%smesh%var(1,np)=real(getNumberOfPlanes(this%vf%liquid_gas_interface(i,j,k)),WP)
                        end if
                     end do
                  end do
               end do
            end do
         end select
      end block create_smesh

      
      ! Add Ensight output
      create_ensight: block
         ! Create Ensight output from cfg
         this%ens_out=ensight(cfg=this%cfg,name='simplex')
         ! Create event for Ensight output
         this%ens_evt=event(time=this%time,name='Ensight output')
         call this%input%read('Ensight output period',this%ens_evt%tper)
         ! Add variables to output
         call this%ens_out%add_vector('velocity',this%Ui,this%Vi,this%Wi)
         call this%ens_out%add_scalar('VOF',this%vf%VF)
         call this%ens_out%add_scalar('pressure',this%fs%P)
         call this%ens_out%add_surface('plic',this%smesh)
         ! Output to ensight
         if (this%ens_evt%occurs()) call this%ens_out%write_data(this%time%t)
      end block create_ensight

      
      ! Create a monitor file
      create_monitor: block
         ! Prepare some info about fields
         call this%fs%get_cfl(this%time%dt,this%time%cfl)
         call this%fs%get_max()
         call this%vf%get_max()
         ! Create simulation monitor
         this%mfile=monitor(this%fs%cfg%amRoot,'simulation_simplex')
         call this%mfile%add_column(this%time%n,'Timestep number')
         call this%mfile%add_column(this%time%t,'Time')
         call this%mfile%add_column(this%time%dt,'Timestep size')
         call this%mfile%add_column(this%time%cfl,'Maximum CFL')
         call this%mfile%add_column(this%fs%Umax,'Umax')
         call this%mfile%add_column(this%fs%Vmax,'Vmax')
         call this%mfile%add_column(this%fs%Wmax,'Wmax')
         call this%mfile%add_column(this%fs%Pmax,'Pmax')
         call this%mfile%add_column(this%vf%VFint,'VOF integral')
         call this%mfile%add_column(this%vof_removed,'VOF removed')
         call this%mfile%add_column(this%vf%SDint,'SD integral')
         call this%mfile%add_column(this%fs%divmax,'Maximum divergence')
         call this%mfile%add_column(this%fs%psolv%it,'Pressure iteration')
         call this%mfile%add_column(this%fs%psolv%rerr,'Pressure error')
         call this%mfile%write()
         ! Create CFL monitor
         this%cflfile=monitor(this%fs%cfg%amRoot,'cfl_simplex')
         call this%cflfile%add_column(this%time%n,'Timestep number')
         call this%cflfile%add_column(this%time%t,'Time')
         call this%cflfile%add_column(this%fs%CFLst,'STension CFL')
         call this%cflfile%add_column(this%fs%CFLc_x,'Convective xCFL')
         call this%cflfile%add_column(this%fs%CFLc_y,'Convective yCFL')
         call this%cflfile%add_column(this%fs%CFLc_z,'Convective zCFL')
         call this%cflfile%add_column(this%fs%CFLv_x,'Viscous xCFL')
         call this%cflfile%add_column(this%fs%CFLv_y,'Viscous yCFL')
         call this%cflfile%add_column(this%fs%CFLv_z,'Viscous zCFL')
         call this%cflfile%write()
      end block create_monitor

   contains
      
      !> Function that identifies cells that need a label
      logical function make_label(i,j,k)
         implicit none
         integer, intent(in) :: i,j,k
         if (this%vf%VF(i,j,k).gt.0.0_WP) then
            make_label=.true.
         else
            make_label=.false.
         end if
      end function make_label
      
      !> Function that identifies if cell pairs have same label
      logical function same_label(i1,j1,k1,i2,j2,k2)
         implicit none
         integer, intent(in) :: i1,j1,k1,i2,j2,k2
         same_label=.true.
      end function same_label
      
   end subroutine init
   
   
   !> Take one time step
   subroutine step(this)
      use tpns_class, only: arithmetic_visc
      implicit none
      class(simplex), intent(inout) :: this
      
      ! Increment time
      call this%fs%get_cfl(this%time%dt,this%time%cfl)
      call this%time%adjust_dt()
      call this%time%increment()
      
      ! Remember old VOF
      this%vf%VFold=this%vf%VF
      
      ! Remember old velocity
      this%fs%Uold=this%fs%U
      this%fs%Vold=this%fs%V
      this%fs%Wold=this%fs%W
      
      ! Prepare old staggered density (at n)
      call this%fs%get_olddensity(vf=this%vf)
      
      ! VOF solver step
      call this%vf%advance(dt=this%time%dt,U=this%fs%U,V=this%fs%V,W=this%fs%W)
      
      ! Prepare new staggered viscosity (at n+1)
      call this%fs%get_viscosity(vf=this%vf,strat=arithmetic_visc)
      
      ! Turbulence modeling
      sgs_modeling: block
         use sgsmodel_class, only: vreman
         integer :: i,j,k
         this%resU=this%vf%VF*this%fs%rho_l+(1.0_WP-this%vf%VF)*this%fs%rho_g
         call this%fs%get_gradu(this%gradU)
         call this%sgs%get_visc(type=vreman,dt=this%time%dtold,rho=this%resU,gradu=this%gradU)
         do k=this%fs%cfg%kmino_+1,this%fs%cfg%kmaxo_; do j=this%fs%cfg%jmino_+1,this%fs%cfg%jmaxo_; do i=this%fs%cfg%imino_+1,this%fs%cfg%imaxo_
            this%fs%visc(i,j,k)   =this%fs%visc(i,j,k)   +this%sgs%visc(i,j,k)
            this%fs%visc_xy(i,j,k)=this%fs%visc_xy(i,j,k)+sum(this%fs%itp_xy(:,:,i,j,k)*this%sgs%visc(i-1:i,j-1:j,k))
            this%fs%visc_yz(i,j,k)=this%fs%visc_yz(i,j,k)+sum(this%fs%itp_yz(:,:,i,j,k)*this%sgs%visc(i,j-1:j,k-1:k))
            this%fs%visc_zx(i,j,k)=this%fs%visc_zx(i,j,k)+sum(this%fs%itp_xz(:,:,i,j,k)*this%sgs%visc(i-1:i,j,k-1:k))
         end do; end do; end do
      end block sgs_modeling
      
      ! Perform sub-iterations
      do while (this%time%it.le.this%time%itmax)
         
         ! Build mid-time velocity
         this%fs%U=0.5_WP*(this%fs%U+this%fs%Uold)
         this%fs%V=0.5_WP*(this%fs%V+this%fs%Vold)
         this%fs%W=0.5_WP*(this%fs%W+this%fs%Wold)
         
         ! Preliminary mass and momentum transport step at the interface
         call this%fs%prepare_advection_upwind(dt=this%time%dt)
         
         ! Explicit calculation of drho*u/dt from NS
         call this%fs%get_dmomdt(this%resU,this%resV,this%resW)
         
         ! Add momentum source terms
         call this%fs%addsrc_gravity(this%resU,this%resV,this%resW)
         
         ! Assemble explicit residual
         this%resU=-2.0_WP*this%fs%rho_U*this%fs%U+(this%fs%rho_Uold+this%fs%rho_U)*this%fs%Uold+this%time%dt*this%resU
         this%resV=-2.0_WP*this%fs%rho_V*this%fs%V+(this%fs%rho_Vold+this%fs%rho_V)*this%fs%Vold+this%time%dt*this%resV
         this%resW=-2.0_WP*this%fs%rho_W*this%fs%W+(this%fs%rho_Wold+this%fs%rho_W)*this%fs%Wold+this%time%dt*this%resW   
         
         ! Form implicit residuals
         call this%fs%solve_implicit(this%time%dt,this%resU,this%resV,this%resW)
         call this%fs%solve_implicit(this%time%dt,this%resU,this%resV,this%resW)
         
         ! Apply these residuals - if running implicitly 
         this%fs%U=2.0_WP*this%fs%U-this%fs%Uold+this%resU
         this%fs%V=2.0_WP*this%fs%V-this%fs%Vold+this%resV
         this%fs%W=2.0_WP*this%fs%W-this%fs%Wold+this%resW
         ! Apply these residuals - if running explicitly
         ! this%fs%U=2.0_WP*this%fs%U-this%fs%Uold+this%resU/this%fs%rho_U
         ! this%fs%V=2.0_WP*this%fs%V-this%fs%Vold+this%resV/this%fs%rho_V
         ! this%fs%W=2.0_WP*this%fs%W-this%fs%Wold+this%resW/this%fs%rho_W
         
         ! Apply IB forcing to enforce BC at the pipe walls
         ibforcing: block
            integer :: i,j,k
            do k=this%fs%cfg%kmin_,this%fs%cfg%kmax_
               do j=this%fs%cfg%jmin_,this%fs%cfg%jmax_
                  do i=this%fs%cfg%imin_,this%fs%cfg%imax_
                     if (this%fs%umask(i,j,k).eq.0) this%fs%U(i,j,k)=sum(this%fs%itpr_x(:,i,j,k)*this%cfg%VF(i-1:i,j,k))*this%fs%U(i,j,k)
                     if (this%fs%vmask(i,j,k).eq.0) this%fs%V(i,j,k)=sum(this%fs%itpr_y(:,i,j,k)*this%cfg%VF(i,j-1:j,k))*this%fs%V(i,j,k)
                     if (this%fs%wmask(i,j,k).eq.0) this%fs%W(i,j,k)=sum(this%fs%itpr_z(:,i,j,k)*this%cfg%VF(i,j,k-1:k))*this%fs%W(i,j,k)
                  end do
               end do
            end do
            call this%fs%cfg%sync(this%fs%U)
            call this%fs%cfg%sync(this%fs%V)
            call this%fs%cfg%sync(this%fs%W)
         end block ibforcing
        
         ! Apply other boundary conditions on the resulting fields
         call this%fs%apply_bcond(this%time%t,this%time%dt)
         
         ! Solve Poisson equation
         solve_poisson: block
            use vfs_class, only: plicnet,r2p,r2pnet
            call this%fs%update_laplacian()
            call this%fs%correct_mfr()
            call this%fs%get_div()
            select case (this%vf%reconstruction_method)
            case(plicnet)
               call this%fs%add_surface_tension_jump(dt=this%time%dt,div=this%fs%div,vf=this%vf)
            case (r2p,r2pnet)
               !call this%fs%add_surface_tension_jump_thin(dt=this%time%dt,div=this%fs%div,vf=this%vf)
               call this%fs%add_surface_tension_jump_twoVF(dt=this%time%dt,div=this%fs%div,vf=this%vf)
            end select
            this%fs%psolv%rhs=-this%fs%cfg%vol*this%fs%div/this%time%dt
            this%fs%psolv%sol=0.0_WP
            call this%fs%psolv%solve()
            call this%fs%shift_p(this%fs%psolv%sol)
         end block solve_poisson
         
         ! Correct velocity
         call this%fs%get_pgrad(this%fs%psolv%sol,this%resU,this%resV,this%resW)
         this%fs%P=this%fs%P+this%fs%psolv%sol
         this%fs%U=this%fs%U-this%time%dt*this%resU/this%fs%rho_U
         this%fs%V=this%fs%V-this%time%dt*this%resV/this%fs%rho_V
         this%fs%W=this%fs%W-this%time%dt*this%resW/this%fs%rho_W
         
         ! Increment sub-iteration counter
         this%time%it=this%time%it+1
         
      end do
      
      ! Recompute interpolated velocity and divergence
      call this%fs%interp_vel(this%Ui,this%Vi,this%Wi)
      call this%fs%get_div()
      
      ! Remove VOF at edge of domain
      remove_vof: block
         use mpi_f08,  only: MPI_ALLREDUCE,MPI_SUM,MPI_IN_PLACE
         use parallel, only: MPI_REAL_WP
         integer :: n,i,j,k,ierr
         real(WP) :: my_vof_removed
         this%vof_removed=0.0_WP
         do n=1,this%vof_removal_layer%no_
            i=this%vof_removal_layer%map(1,n)
            j=this%vof_removal_layer%map(2,n)
            k=this%vof_removal_layer%map(3,n)
            this%vof_removed=this%vof_removed+this%cfg%vol(i,j,k)*this%vf%VF(i,j,k)
            this%vf%VF(i,j,k)=0.0_WP
         end do
         call MPI_ALLREDUCE(MPI_IN_PLACE,this%vof_removed,1,MPI_REAL_WP,MPI_SUM,this%cfg%comm,ierr)
         call this%vf%clean_irl_and_band()
         ! Remove all but core
         !call this%ccl%build(make_label,same_label)
         !call this%remove_drops()
      end block remove_vof

      ! Output to ensight
      if (this%ens_evt%occurs()) then
         ! Update surfmesh object 
         update_smesh: block
            use irl_fortran_interface
            use vfs_class, only: plicnet,r2p,r2pnet
            integer :: i,j,k,nplane,np
            select case (this%vf%reconstruction_method)
            case (r2p,r2pnet)
               ! Transfer polygons to smesh
               call this%vf%update_surfmesh(this%smesh)
               ! Also populate nplane variable
               this%smesh%var(1,:)=1.0_WP
               ! Initalize variables to 0
               this%smesh%var(2,:)=0.0_WP
               np=0
               do k=this%vf%cfg%kmin_,this%vf%cfg%kmax_
                  do j=this%vf%cfg%jmin_,this%vf%cfg%jmax_
                     do i=this%vf%cfg%imin_,this%vf%cfg%imax_
                        do nplane=1,getNumberOfPlanes(this%vf%liquid_gas_interface(i,j,k))
                           if (getNumberOfVertices(this%vf%interface_polygon(nplane,i,j,k)).gt.0) then
                              np=np+1; this%smesh%var(1,np)=real(getNumberOfPlanes(this%vf%liquid_gas_interface(i,j,k)),WP)
                              this%smesh%var(2,np)=this%vf%thickness(i,j,k)
                           end if
                        end do
                     end do
                  end do
               end do
            case(plicnet)
               ! Transfer polygons to smesh
               call this%vf%update_surfmesh(this%smesh)
               ! Also populate nplane variable
               this%smesh%var(1,:)=1.0_WP
               np=0
               do k=this%vf%cfg%kmin_,this%vf%cfg%kmax_
                  do j=this%vf%cfg%jmin_,this%vf%cfg%jmax_
                     do i=this%vf%cfg%imin_,this%vf%cfg%imax_
                        do nplane=1,getNumberOfPlanes(this%vf%liquid_gas_interface(i,j,k))
                           if (getNumberOfVertices(this%vf%interface_polygon(nplane,i,j,k)).gt.0) then
                              np=np+1; this%smesh%var(1,np)=real(getNumberOfPlanes(this%vf%liquid_gas_interface(i,j,k)),WP)
                           end if
                        end do
                     end do
                  end do
               end do
            end select
         end block update_smesh
         ! Write to ensignt
         call this%ens_out%write_data(this%time%t)
      end if
      
      ! Perform and output monitoring
      call this%fs%get_max()
      call this%vf%get_max()
      call this%mfile%write()
      call this%cflfile%write()
      
      ! Finally, see if it's time to save restart files
      if (this%save_evt%occurs()) then
         save_restart: block
            use irl_fortran_interface
            use string, only: str_medium
            character(len=str_medium) :: timestamp
            real(WP), dimension(:,:,:), allocatable :: P11,P12,P13,P14
            real(WP), dimension(:,:,:), allocatable :: P21,P22,P23,P24
            integer :: i,j,k
            real(WP), dimension(4) :: plane
            ! Handle IRL data
            allocate(P11(this%cfg%imino_:this%cfg%imaxo_,this%cfg%jmino_:this%cfg%jmaxo_,this%cfg%kmino_:this%cfg%kmaxo_))
            allocate(P12(this%cfg%imino_:this%cfg%imaxo_,this%cfg%jmino_:this%cfg%jmaxo_,this%cfg%kmino_:this%cfg%kmaxo_))
            allocate(P13(this%cfg%imino_:this%cfg%imaxo_,this%cfg%jmino_:this%cfg%jmaxo_,this%cfg%kmino_:this%cfg%kmaxo_))
            allocate(P14(this%cfg%imino_:this%cfg%imaxo_,this%cfg%jmino_:this%cfg%jmaxo_,this%cfg%kmino_:this%cfg%kmaxo_))
            allocate(P21(this%cfg%imino_:this%cfg%imaxo_,this%cfg%jmino_:this%cfg%jmaxo_,this%cfg%kmino_:this%cfg%kmaxo_))
            allocate(P22(this%cfg%imino_:this%cfg%imaxo_,this%cfg%jmino_:this%cfg%jmaxo_,this%cfg%kmino_:this%cfg%kmaxo_))
            allocate(P23(this%cfg%imino_:this%cfg%imaxo_,this%cfg%jmino_:this%cfg%jmaxo_,this%cfg%kmino_:this%cfg%kmaxo_))
            allocate(P24(this%cfg%imino_:this%cfg%imaxo_,this%cfg%jmino_:this%cfg%jmaxo_,this%cfg%kmino_:this%cfg%kmaxo_))
            do k=this%vf%cfg%kmino_,this%vf%cfg%kmaxo_
               do j=this%vf%cfg%jmino_,this%vf%cfg%jmaxo_
                  do i=this%vf%cfg%imino_,this%vf%cfg%imaxo_
                     ! First plane
                     plane=getPlane(this%vf%liquid_gas_interface(i,j,k),0)
                     P11(i,j,k)=plane(1); P12(i,j,k)=plane(2); P13(i,j,k)=plane(3); P14(i,j,k)=plane(4)
                     ! Second plane
                     plane=0.0_WP
                     if (getNumberOfPlanes(this%vf%liquid_gas_interface(i,j,k)).eq.2) plane=getPlane(this%vf%liquid_gas_interface(i,j,k),1)
                     P21(i,j,k)=plane(1); P22(i,j,k)=plane(2); P23(i,j,k)=plane(3); P24(i,j,k)=plane(4)
                  end do
               end do
            end do
            ! Prefix for files
            write(timestamp,'(es12.5)') this%time%t
            ! Populate df and write it
            call this%df%push(name='t'  ,val=this%time%t )
            call this%df%push(name='dt' ,val=this%time%dt)
            call this%df%push(name='U'  ,var=this%fs%U   )
            call this%df%push(name='V'  ,var=this%fs%V   )
            call this%df%push(name='W'  ,var=this%fs%W   )
            call this%df%push(name='P'  ,var=this%fs%P   )
            call this%df%push(name='Pjx',var=this%fs%Pjx )
            call this%df%push(name='Pjy',var=this%fs%Pjy )
            call this%df%push(name='Pjz',var=this%fs%Pjz )
            call this%df%push(name='P11',var=P11         )
            call this%df%push(name='P12',var=P12         )
            call this%df%push(name='P13',var=P13         )
            call this%df%push(name='P14',var=P14         )
            call this%df%push(name='P21',var=P21         )
            call this%df%push(name='P22',var=P22         )
            call this%df%push(name='P23',var=P23         )
            call this%df%push(name='P24',var=P24         )
            call this%df%write(fdata='restart/data_'//trim(adjustl(timestamp)))
            ! Deallocate
            deallocate(P11,P12,P13,P14,P21,P22,P23,P24)
         end block save_restart
      end if
      
   contains
      
      !> Function that identifies cells that need a label
      logical function make_label(i,j,k)
         implicit none
         integer, intent(in) :: i,j,k
         if (this%vf%VF(i,j,k).gt.0.0_WP) then
            make_label=.true.
         else
            make_label=.false.
         end if
      end function make_label
      
      !> Function that identifies if cell pairs have same label
      logical function same_label(i1,j1,k1,i2,j2,k2)
         implicit none
         integer, intent(in) :: i1,j1,k1,i2,j2,k2
         same_label=.true.
      end function same_label
      
   end subroutine step
   

   !> Finalize simplex simulation
   subroutine final(this)
      implicit none
      class(simplex), intent(inout) :: this
      ! Deallocate work arrays
      deallocate(this%resU,this%resV,this%resW,this%Ui,this%Vi,this%Wi,this%gradU)
   end subroutine final
   
   
   !> Function that localizes the right domain boundary
   function right_boundary(pg,i,j,k) result(isIn)
      use pgrid_class, only: pgrid
      class(pgrid), intent(in) :: pg
      integer, intent(in) :: i,j,k
      logical :: isIn
      isIn=.false.
      if (i.eq.pg%imax+1) isIn=.true.
   end function right_boundary
   
   
   !> Function that localizes the pipe inlets
   function pipe_inlets(pg,i,j,k) result(isIn)
      use pgrid_class, only: pgrid
      class(pgrid), intent(in) :: pg
      integer, intent(in) :: i,j,k
      logical :: isIn
      isIn=.false.
      if (i.eq.pg%imin.and.sqrt(pg%ym(j)**2+pg%zm(k)**2).lt.0.002_WP) isIn=.true.
   end function pipe_inlets


   !> Function that localizes the coflow inlet
   function coflow_inlet(pg,i,j,k) result(isIn)
      use pgrid_class, only: pgrid
      class(pgrid), intent(in) :: pg
      integer, intent(in) :: i,j,k
      logical :: isIn
      isIn=.false.
      if (i.eq.pg%imin.and.sqrt(pg%ym(j)**2+pg%zm(k)**2).gt.Rcoflow) isIn=.true.
   end function coflow_inlet
   
   
   !> Function that localizes region of VOF removal
   function vof_removal_layer_locator(pg,i,j,k) result(isIn)
      use pgrid_class, only: pgrid
      class(pgrid), intent(in) :: pg
      integer, intent(in) :: i,j,k
      logical :: isIn
      isIn=.false.
      if (i.ge.pg%imax-nlayer.or.&
      &   j.le.pg%jmin+nlayer.or.&
      &   j.ge.pg%jmax-nlayer.or.&
      &   k.le.pg%kmin+nlayer.or.&
      &   k.ge.pg%kmax-nlayer) isIn=.true.
   end function vof_removal_layer_locator
   

   !> Function that localizes the top (y+) of the domain
   function yp_locator(pg,i,j,k) result(isIn)
      use pgrid_class, only: pgrid
      implicit none
      class(pgrid), intent(in) :: pg
      integer, intent(in) :: i,j,k
      logical :: isIn
      isIn=.false.
      if (j.eq.pg%jmax+1) isIn=.true.
   end function yp_locator
   
   
   !> Function that localizes the bottom (y-) of the domain
   function ym_locator(pg,i,j,k) result(isIn)
      use pgrid_class, only: pgrid
      implicit none
      class(pgrid), intent(in) :: pg
      integer, intent(in) :: i,j,k
      logical :: isIn
      isIn=.false.
      if (j.eq.pg%jmin) isIn=.true.
   end function ym_locator
   
   
   !> Function that localizes the top (z+) of the domain
   function zp_locator(pg,i,j,k) result(isIn)
      use pgrid_class, only: pgrid
      implicit none
      class(pgrid), intent(in) :: pg
      integer, intent(in) :: i,j,k
      logical :: isIn
      isIn=.false.
      if (k.eq.pg%kmax+1) isIn=.true.
   end function zp_locator
   
   
   !> Function that localizes the bottom (z-) of the domain
   function zm_locator(pg,i,j,k) result(isIn)
      use pgrid_class, only: pgrid
      implicit none
      class(pgrid), intent(in) :: pg
      integer, intent(in) :: i,j,k
      logical :: isIn
      isIn=.false.
      if (k.eq.pg%kmin) isIn=.true.
   end function zm_locator
   

end module simplex_class<|MERGE_RESOLUTION|>--- conflicted
+++ resolved
@@ -354,18 +354,12 @@
          ! Read in interface reconstrution method
          call this%input%read('Reconstruction method', reconstruction_method)
          ! Create a VOF solver with plicnet
-<<<<<<< HEAD
          call this%vf%initialize(cfg=this%cfg,reconstruction_method=reconstruction_method,transport_method=remap,name='VOF')
          if (this%vf%reconstruction_method.eq.r2p.or.this%vf%reconstruction_method.eq.r2pnet) then
             this%vf%twoplane_thld2=0.3_WP
             ! Read in min film thickness for puncture
             call this%input%read('Puncture thickness', this%vf%thin_thld_min)
          end if
-=======
-         call this%vf%initialize(cfg=this%cfg,reconstruction_method=lvira,transport_method=remap,name='VOF')
-         !this%vf%twoplane_thld2=0.3_WP
-         !this%vf%thin_thld_min=1.0e-3_WP
->>>>>>> f6e4b80c
          ! Initialize the interface inclduing restarts
          if (this%restarted) then
             ! Read in the planes directly and set the IRL interface
