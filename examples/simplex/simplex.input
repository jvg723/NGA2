# Parallelization
Partition :	1 1 8
I/O partition : 1 1 1

# Mesh definition
X shift : 0.005
Lx :  0.01
Ly :  0.01
Lz :  0.01
nx :  128
ny :  128
nz :  128
<<<<<<< HEAD
Stretched cells in x :  0
Stretched cells in yz : 0
Stretch ratio in x :    0
Stretch ratio in yz :   0

# Methods
# r2p = 5
# plicnet = 9
# r2pnet = 10
Reconstruction method : 10
Puncture thickness : 1.0e-3
=======
Stretched cells in x :  0!32
Stretched cells in yz : 0!32
Stretch ratio in x :    1.07
Stretch ratio in yz :   1.07
>>>>>>> f6e4b80c

# Flow conditions
Mass flow rate : 2.95e-3
Coflow velocity : 0

# Fluid properties
Gravity :                     9.81 0 0
Liquid dynamic viscosity :    1.137e-3
Gas dynamic viscosity :       1.780e-5
Liquid density :              1000
Gas density :                 1.226
Surface tension coefficient : 0.0728

# Time integration
Max timestep size : 2e-6
Max cfl number :    0.9
Max time :          0.2

# Pressure solver
Pressure tolerance : 1e-5
Pressure iteration : 30

# Data output
Ensight output period : 1e-4
Restart output period : 1e-3

# Data restart
Restart from : !data_6.00018E-03<|MERGE_RESOLUTION|>--- conflicted
+++ resolved
@@ -10,7 +10,6 @@
 nx :  128
 ny :  128
 nz :  128
-<<<<<<< HEAD
 Stretched cells in x :  0
 Stretched cells in yz : 0
 Stretch ratio in x :    0
@@ -22,12 +21,6 @@
 # r2pnet = 10
 Reconstruction method : 10
 Puncture thickness : 1.0e-3
-=======
-Stretched cells in x :  0!32
-Stretched cells in yz : 0!32
-Stretch ratio in x :    1.07
-Stretch ratio in yz :   1.07
->>>>>>> f6e4b80c
 
 # Flow conditions
 Mass flow rate : 2.95e-3
