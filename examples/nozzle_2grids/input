--- conflicted
+++ resolved
@@ -37,7 +37,7 @@
 
 # Time integration
 1 Max timestep size : 2e-5
-1 Max cfl number :    0.9
+1 Max cfl number :    1.0
 
 # Ensight ouput
 1 Ensight output period : 1e-3
@@ -58,13 +58,8 @@
 2 xmax: 0.03
 
 # Time integration
-<<<<<<< HEAD
-2 Max timestep size : 2e-5
-2 Max cfl number :    0.9
-=======
 2 Max timestep size : 1e-5
 2 Max cfl number :    1.0
->>>>>>> b6c04d3b
 
 # Ensight ouput
 2 Ensight output period : 1e-3