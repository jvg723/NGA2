--- conflicted
+++ resolved
@@ -28,11 +28,7 @@
 include $(NGA_HOME)/tools/GNUMake/Make.defs
 
 # Include NGA base code
-<<<<<<< HEAD
-Bdirs   := core two_phase constant_density data solver config grid libraries non_newtonian
-=======
 Bdirs   := non_newtonian core two_phase constant_density data solver config grid libraries
->>>>>>> 87be467f
 Bpack   += $(foreach dir, $(Bdirs), $(NGA_HOME)/src/$(dir)/Make.package)
 include $(Bpack)
 
