# Parallelization
Partition :	1 8 1

# Mesh definition
Lx :	0.025
Ly :	0.1
Lz :	0.00025
nx :	128
ny :	512
nz :	1

# Fluid properties                              # (Owkes and Desjardins 2016)
Gravity :                     0 -9.81 0         # Case 1              Case 2
Liquid dynamic viscosity :    2.800             # 2.8      (N*s/m^2)  1.314      (N*s/m^2) 
Gas dynamic viscosity :       1.780e-5          # 1.780e-5 (N*s/m^2)  1.780e-5 (N*s/m^2) 
Liquid density :              1390              # 1390     (kg/m^3)   1390     (kg/m^3)
Gas density :                 1.226             # 1.226    (kg/m^3)   1.226    (kg/m^3)
Surface tension coefficient : 0.08              # 0.08     (N/m)      0.08     (N/m)

# Bubble definition
<<<<<<< HEAD
# Bubble volume :   9300    # in mm^3
Bubble diameter : 0.02609
Bubble position : 0 0.078 0
=======
Bubble volume :   45    # in mm^3
Bubble position : 0 0.01 0
>>>>>>> 2c9c1335

# Non-Newtonian modeling                    # w=0.8 case    # w=0.3 case
Carreau powerlaw :              1.0         # 0.33          # 0.57
Polymer viscosity :             0          # 1.5122        # 0.096511
Polymer relaxation time :       0.3         # 1.4           # 0.45
Maximum polymer extensibility : 10

# Time integration
Max timestep size : 1e-4
Max cfl number :    2.5
Max time :          2

# Pressure solver
Pressure tolerance : 1e-4
Pressure iteration : 100

# Ensight output
Ensight output period : 1e-2<|MERGE_RESOLUTION|>--- conflicted
+++ resolved
@@ -18,14 +18,8 @@
 Surface tension coefficient : 0.08              # 0.08     (N/m)      0.08     (N/m)
 
 # Bubble definition
-<<<<<<< HEAD
-# Bubble volume :   9300    # in mm^3
-Bubble diameter : 0.02609
-Bubble position : 0 0.078 0
-=======
 Bubble volume :   45    # in mm^3
 Bubble position : 0 0.01 0
->>>>>>> 2c9c1335
 
 # Non-Newtonian modeling                    # w=0.8 case    # w=0.3 case
 Carreau powerlaw :              1.0         # 0.33          # 0.57
