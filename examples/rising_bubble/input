# Parallelization
Partition :	8 1 1

# Mesh definition
Lx :	0.05
Ly :	0.1
Lz :	0.0005
nx :	100
ny :	200
nz :	1

# Fluid properties
Gravity :                     0 -9.81 0
Liquid dynamic viscosity :    1
Gas dynamic viscosity :       1.780e-5
Liquid density :              1000
Gas density :                 1.226
Surface tension coefficient : 0.0728

<<<<<<< HEAD
# Non-Newtonian FENE modeling
# Polymer viscosity :             1
=======
# Non-Newtonian modeling
Polymer viscosity :             1
>>>>>>> 02313d06
Polymer relaxation time :       0.05
Maximum polymer extensibility : 10

# Shear thinning properties
Power law constant        : 0.5
Shear rate parameter      : 1
Zero shear rate viscosity : 1

# Time integration
Max timestep size : 1e-4
Max cfl number :    0.9
Max time :          2

# Pressure solver
Pressure tolerance : 1e-4
Pressure iteration : 100

# Ensight output
Ensight output period : 1e-3<|MERGE_RESOLUTION|>--- conflicted
+++ resolved
@@ -17,13 +17,11 @@
 Gas density :                 1.226
 Surface tension coefficient : 0.0728
 
-<<<<<<< HEAD
 # Non-Newtonian FENE modeling
 # Polymer viscosity :             1
-=======
+Polymer relaxation time :       0.05
 # Non-Newtonian modeling
 Polymer viscosity :             1
->>>>>>> 02313d06
 Polymer relaxation time :       0.05
 Maximum polymer extensibility : 10
 
@@ -34,7 +32,9 @@
 
 # Time integration
 Max timestep size : 1e-4
+Max timestep size : 1e-4
 Max cfl number :    0.9
+Max time :          2
 Max time :          2
 
 # Pressure solver
