--- conflicted
+++ resolved
@@ -1,15 +1,12 @@
 # Parallelization
 Partition : 1 8 1
 
-<<<<<<< HEAD
 # Are we using a moving domain?
 Moving domain : .true.
 
 # Are we using log conformation stabilzation 
 Stabilization : .true.
 
-=======
->>>>>>> 3139b177
 # Mesh definition
 Lx :	0.04088
 Ly :	0.04088
@@ -17,9 +14,6 @@
 ny :	128
 nx :	128
 nz :	1
-
-# Are we using a moving domain?
-Moving domain : .true.
 
 # Fluid properties
 Gravity :                     0 -9.81 0
@@ -50,4 +44,5 @@
 Pressure iteration : 100
 
 # Ensight output
+Ensight output period : 1e-2
 Ensight output period : 1e-2