--- conflicted
+++ resolved
@@ -3,19 +3,11 @@
 
 # Mesh definition
 Lx :	0.025
-<<<<<<< HEAD
-Ly :	0.05
-Lz :	0.025
-nx :	100
-ny :	200
-nz :	100
-=======
 Ly :	0.1
 Lz :	0.00025
 nx :	100
 ny :	400
 nz :	1
->>>>>>> 0c142f29
 
 # Fluid properties
 Gravity :                     0 -9.81 0
@@ -26,15 +18,6 @@
 Surface tension coefficient : 0.0728
 
 # Bubble definition
-<<<<<<< HEAD
-Bubble volume :   45.8    # in mm^3
-Bubble position : 0 0.01 0
-
-# Non-Newtonian modeling                     # w=0.8 case    # w=0.3 case
-Carreau powerlaw :              0.33         # 0.33          # 0.57
-Polymer viscosity :             1.5122       # 1.5122        # 0.096511
-Polymer relaxation time :       1.4          # 1.4           # 0.45
-=======
 Bubble volume :   19    # in mm^3
 Bubble position : 0 0.01 0
 
@@ -42,7 +25,6 @@
 Carreau powerlaw :              0.57         # 0.33          # 0.57
 Polymer viscosity :             0.096511     # 1.5122        # 0.096511
 Polymer relaxation time :       0.45         # 1.4           # 0.45
->>>>>>> 0c142f29
 Maximum polymer extensibility : 10
 
 # Time integration
