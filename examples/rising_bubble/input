--- conflicted
+++ resolved
@@ -2,24 +2,12 @@
 Partition :	1 8 1
 
 # Mesh definition
-<<<<<<< HEAD
-Lx :	0.04
-Ly :	0.08
-Lz :	0.04
-nx :	50
-ny :	100
-nz :	50
-
-# Bubble geometry
-Diameter : 0.01
-=======
 Lx :	0.05
 Ly :	0.1
 Lz :	0.0005
 nx :	100
 ny :	200
 nz :	1
->>>>>>> 2387190d
 
 # Fluid properties
 Gravity :                     0 -9.81 0
