--- conflicted
+++ resolved
@@ -454,49 +454,29 @@
                         gas_vol=sum(vf%Gvol(:,:,:,i,j,k))
                         tot_vol=gas_vol+liq_vol
                         visc_l=fs%visc_l+nn%visc_p(i,j,k)
-<<<<<<< HEAD
-                        !fs%visc(i,j,k)=0.0_WP; if (tot_vol.gt.0.0_WP) fs%visc(i,j,k)=(visc_l*liq_vol+fs%visc_g*gas_vol)/tot_vol
-                        fs%visc(i,j,k)=0.0_WP; if (tot_vol.gt.0.0_WP) fs%visc(i,j,k)=fs%visc_g*visc_l/(visc_l*gas_vol/tot_vol+fs%visc_g*liq_vol/tot_vol+epsilon(1.0_WP))
-=======
                         fs%visc(i,j,k)=0.0_WP; if (tot_vol.gt.0.0_WP) fs%visc(i,j,k)=(visc_l*liq_vol+fs%visc_g*gas_vol)/tot_vol
                         !fs%visc(i,j,k)=0.0_WP; if (tot_vol.gt.0.0_WP) fs%visc(i,j,k)=fs%visc_g*visc_l/(visc_l*gas_vol/tot_vol+fs%visc_g*liq_vol/tot_vol+epsilon(1.0_WP))
->>>>>>> 0c142f29
                         ! VISC_xy at [x,y,zm] - direct sum in z, staggered sum in x/y
                         liq_vol=sum(vf%Lvol(0,0,:,i,j,k))+sum(vf%Lvol(1,0,:,i-1,j,k))+sum(vf%Lvol(0,1,:,i,j-1,k))+sum(vf%Lvol(1,1,:,i-1,j-1,k))
                         gas_vol=sum(vf%Gvol(0,0,:,i,j,k))+sum(vf%Gvol(1,0,:,i-1,j,k))+sum(vf%Gvol(0,1,:,i,j-1,k))+sum(vf%Gvol(1,1,:,i-1,j-1,k))
                         tot_vol=gas_vol+liq_vol
                         visc_l=fs%visc_l+sum(fs%itp_xy(:,:,i,j,k)*nn%visc_p(i-1:i,j-1:j,k))
-<<<<<<< HEAD
-                        !fs%visc_xy(i,j,k)=0.0_WP; if (tot_vol.gt.0.0_WP) fs%visc_xy(i,j,k)=(visc_l*liq_vol+fs%visc_g*gas_vol)/tot_vol
-                        fs%visc_xy(i,j,k)=0.0_WP; if (tot_vol.gt.0.0_WP) fs%visc_xy(i,j,k)=fs%visc_g*visc_l/(visc_l*gas_vol/tot_vol+fs%visc_g*liq_vol/tot_vol+epsilon(1.0_WP))
-=======
                         fs%visc_xy(i,j,k)=0.0_WP; if (tot_vol.gt.0.0_WP) fs%visc_xy(i,j,k)=(visc_l*liq_vol+fs%visc_g*gas_vol)/tot_vol
                         !fs%visc_xy(i,j,k)=0.0_WP; if (tot_vol.gt.0.0_WP) fs%visc_xy(i,j,k)=fs%visc_g*visc_l/(visc_l*gas_vol/tot_vol+fs%visc_g*liq_vol/tot_vol+epsilon(1.0_WP))
->>>>>>> 0c142f29
                         ! VISC_yz at [xm,y,z] - direct sum in x, staggered sum in y/z
                         liq_vol=sum(vf%Lvol(:,0,0,i,j,k))+sum(vf%Lvol(:,1,0,i,j-1,k))+sum(vf%Lvol(:,0,1,i,j,k-1))+sum(vf%Lvol(:,1,1,i,j-1,k-1))
                         gas_vol=sum(vf%Gvol(:,0,0,i,j,k))+sum(vf%Gvol(:,1,0,i,j-1,k))+sum(vf%Gvol(:,0,1,i,j,k-1))+sum(vf%Gvol(:,1,1,i,j-1,k-1))
                         tot_vol=gas_vol+liq_vol
                         visc_l=fs%visc_l+sum(fs%itp_yz(:,:,i,j,k)*nn%visc_p(i,j-1:j,k-1:k))
-<<<<<<< HEAD
-                        !fs%visc_yz(i,j,k)=0.0_WP; if (tot_vol.gt.0.0_WP) fs%visc_yz(i,j,k)=(visc_l*liq_vol+fs%visc_g*gas_vol)/tot_vol
-                        fs%visc_yz(i,j,k)=0.0_WP; if (tot_vol.gt.0.0_WP) fs%visc_yz(i,j,k)=fs%visc_g*visc_l/(visc_l*gas_vol/tot_vol+fs%visc_g*liq_vol/tot_vol+epsilon(1.0_WP))
-=======
                         fs%visc_yz(i,j,k)=0.0_WP; if (tot_vol.gt.0.0_WP) fs%visc_yz(i,j,k)=(visc_l*liq_vol+fs%visc_g*gas_vol)/tot_vol
                         !fs%visc_yz(i,j,k)=0.0_WP; if (tot_vol.gt.0.0_WP) fs%visc_yz(i,j,k)=fs%visc_g*visc_l/(visc_l*gas_vol/tot_vol+fs%visc_g*liq_vol/tot_vol+epsilon(1.0_WP))
->>>>>>> 0c142f29
                         ! VISC_zx at [x,ym,z] - direct sum in y, staggered sum in z/x
                         liq_vol=sum(vf%Lvol(0,:,0,i,j,k))+sum(vf%Lvol(0,:,1,i,j,k-1))+sum(vf%Lvol(1,:,0,i-1,j,k))+sum(vf%Lvol(1,:,1,i-1,j,k-1))
                         gas_vol=sum(vf%Gvol(0,:,0,i,j,k))+sum(vf%Gvol(0,:,1,i,j,k-1))+sum(vf%Gvol(1,:,0,i-1,j,k))+sum(vf%Gvol(1,:,1,i-1,j,k-1))
                         tot_vol=gas_vol+liq_vol
                         visc_l=fs%visc_l+sum(fs%itp_xz(:,:,i,j,k)*nn%visc_p(i-1:i,j,k-1:k))
-<<<<<<< HEAD
-                        !fs%visc_zx(i,j,k)=0.0_WP; if (tot_vol.gt.0.0_WP) fs%visc_zx(i,j,k)=(visc_l*liq_vol+fs%visc_g*gas_vol)/tot_vol
-                        fs%visc_zx(i,j,k)=0.0_WP; if (tot_vol.gt.0.0_WP) fs%visc_zx(i,j,k)=fs%visc_g*visc_l/(visc_l*gas_vol/tot_vol+fs%visc_g*liq_vol/tot_vol+epsilon(1.0_WP))
-=======
                         fs%visc_zx(i,j,k)=0.0_WP; if (tot_vol.gt.0.0_WP) fs%visc_zx(i,j,k)=(visc_l*liq_vol+fs%visc_g*gas_vol)/tot_vol
                         !fs%visc_zx(i,j,k)=0.0_WP; if (tot_vol.gt.0.0_WP) fs%visc_zx(i,j,k)=fs%visc_g*visc_l/(visc_l*gas_vol/tot_vol+fs%visc_g*liq_vol/tot_vol+epsilon(1.0_WP))
->>>>>>> 0c142f29
                      end do
                   end do
                end do
