!> Various definitions and tools for running an NGA2 simulation
module simulation
   use precision,         only: WP
   use geometry,          only: cfg
   use hypre_str_class,   only: hypre_str
   use ddadi_class,       only: ddadi
   use tpns_class,        only: tpns
   use vfs_class,         only: vfs
   use fene_class,        only: fene
   use timetracker_class, only: timetracker
   use ensight_class,     only: ensight
   use event_class,       only: event
   use monitor_class,     only: monitor
   implicit none
   private
   
   !> Get a couple linear solvers, a two-phase flow solver and volume fraction solver and corresponding time tracker
   type(hypre_str),   public :: ps
   type(ddadi),       public :: vs,ss
   type(tpns),        public :: fs
   type(vfs),         public :: vf
   type(fene),        public :: nn
   type(timetracker), public :: time
   
   !> Ensight postprocessing
   type(ensight)  :: ens_out
   type(event)    :: ens_evt
   
   !> Simulation monitor file
   type(monitor) :: mfile,cflfile,scfile
   
   public :: simulation_init,simulation_run,simulation_final
   
   !> Private work arrays
   real(WP), dimension(:,:,:), allocatable :: resU,resV,resW
   real(WP), dimension(:,:,:), allocatable :: Ui,Vi,Wi
   real(WP), dimension(:,:,:,:), allocatable :: resSC,SCtmp
   real(WP), dimension(:,:,:,:,:), allocatable :: gradU
   
   !> Problem definition
   real(WP), dimension(3) :: center,gravity
   real(WP) :: radius,Ycent,Vrise
   
contains


   !> Function that defines a level set function for a rising bubble problem
   function levelset_rising_bubble(xyz,t) result(G)
      implicit none
      real(WP), dimension(3),intent(in) :: xyz
      real(WP), intent(in) :: t
      real(WP) :: G
      ! Create the bubble
      G=-radius+sqrt(sum((xyz-center)**2))
   end function levelset_rising_bubble
   
   
   !> Routine that computes rise velocity
   subroutine rise_vel()
      use mpi_f08,  only: MPI_ALLREDUCE,MPI_SUM
      use parallel, only: MPI_REAL_WP
      implicit none
      integer :: i,j,k,ierr
      real(WP) :: myYcent,myVrise,myvol,bubble_vol
      myVrise=0.0_WP
      myvol=0.0_WP
      do k=vf%cfg%kmin_,vf%cfg%kmax_
         do j=vf%cfg%jmin_,vf%cfg%jmax_
            do i=vf%cfg%imin_,vf%cfg%imax_
               myYcent=myYcent+vf%cfg%ym(j)*(1.0_WP-vf%VF(i,j,k))*cfg%vol(i,j,k)
               myVrise=myVrise+Vi(i,j,k)*(1.0_WP-vf%VF(i,j,k))*cfg%vol(i,j,k)
               myvol=myvol+(1.0_WP-vf%VF(i,j,k))*cfg%vol(i,j,k)
            end do
         end do
      end do
      call MPI_ALLREDUCE(myYcent,Ycent     ,1,MPI_REAL_WP,MPI_SUM,cfg%comm,ierr)
      call MPI_ALLREDUCE(myVrise,Vrise     ,1,MPI_REAL_WP,MPI_SUM,cfg%comm,ierr)
      call MPI_ALLREDUCE(myvol  ,bubble_vol,1,MPI_REAL_WP,MPI_SUM,cfg%comm,ierr)
      Ycent=Ycent/bubble_vol
      Vrise=Vrise/bubble_vol
   end subroutine
   
   
   !> Initialization of problem solver
   subroutine simulation_init
      use param, only: param_read
      implicit none
      
      
      ! Allocate work arrays
      allocate_work_arrays: block
         allocate(resU (cfg%imino_:cfg%imaxo_,cfg%jmino_:cfg%jmaxo_,cfg%kmino_:cfg%kmaxo_))
         allocate(resV (cfg%imino_:cfg%imaxo_,cfg%jmino_:cfg%jmaxo_,cfg%kmino_:cfg%kmaxo_))
         allocate(resW (cfg%imino_:cfg%imaxo_,cfg%jmino_:cfg%jmaxo_,cfg%kmino_:cfg%kmaxo_))
         allocate(Ui   (cfg%imino_:cfg%imaxo_,cfg%jmino_:cfg%jmaxo_,cfg%kmino_:cfg%kmaxo_))
         allocate(Vi   (cfg%imino_:cfg%imaxo_,cfg%jmino_:cfg%jmaxo_,cfg%kmino_:cfg%kmaxo_))
         allocate(Wi   (cfg%imino_:cfg%imaxo_,cfg%jmino_:cfg%jmaxo_,cfg%kmino_:cfg%kmaxo_))
         allocate(resSC(cfg%imino_:cfg%imaxo_,cfg%jmino_:cfg%jmaxo_,cfg%kmino_:cfg%kmaxo_,1:6))
         allocate(SCtmp(cfg%imino_:cfg%imaxo_,cfg%jmino_:cfg%jmaxo_,cfg%kmino_:cfg%kmaxo_,1:6))
         allocate(gradU(1:3,1:3,cfg%imino_:cfg%imaxo_,cfg%jmino_:cfg%jmaxo_,cfg%kmino_:cfg%kmaxo_))
      end block allocate_work_arrays
      
      
      ! Initialize time tracker with 2 subiterations
      initialize_timetracker: block
         time=timetracker(amRoot=cfg%amRoot)
         call param_read('Max timestep size',time%dtmax)
         call param_read('Max cfl number',time%cflmax)
         call param_read('Max time',time%tmax)
         time%dt=time%dtmax
         time%itmax=2
      end block initialize_timetracker
      
      
      ! Initialize our VOF solver and field
      create_and_initialize_vof: block
         use mms_geom,  only: cube_refine_vol
         use vfs_class, only: elvira,VFhi,VFlo
         use mathtools, only: Pi
         integer :: i,j,k,n,si,sj,sk
         real(WP), dimension(3,8) :: cube_vertex
         real(WP), dimension(3) :: v_cent,a_cent
         real(WP) :: vol,area
         integer, parameter :: amr_ref_lvl=4
         ! Create a VOF solver
         !allocate(vf,source=vfs(cfg=cfg,reconstruction_method=elvira,name='VOF'))
         call vf%initialize(cfg=cfg,reconstruction_method=elvira,name='VOF')
         ! Initialize a bubble
         call param_read('Bubble position',center)
         ! call param_read('Bubble volume',radius)
         ! radius=(radius*3.0_WP/(4.0_WP*Pi))**(1.0_WP/3.0_WP)*0.001_WP
         call param_read('Bubble diameter',radius)
         radius=0.5_WP*radius
         do k=vf%cfg%kmino_,vf%cfg%kmaxo_
            do j=vf%cfg%jmino_,vf%cfg%jmaxo_
               do i=vf%cfg%imino_,vf%cfg%imaxo_
                  ! Set cube vertices
                  n=0
                  do sk=0,1
                     do sj=0,1
                        do si=0,1
                           n=n+1; cube_vertex(:,n)=[vf%cfg%x(i+si),vf%cfg%y(j+sj),vf%cfg%z(k+sk)]
                        end do
                     end do
                  end do
                  ! Call adaptive refinement code to get volume and barycenters recursively
                  vol=0.0_WP; area=0.0_WP; v_cent=0.0_WP; a_cent=0.0_WP
                  call cube_refine_vol(cube_vertex,vol,area,v_cent,a_cent,levelset_rising_bubble,0.0_WP,amr_ref_lvl)
                  vf%VF(i,j,k)=vol/vf%cfg%vol(i,j,k)
                  if (vf%VF(i,j,k).ge.VFlo.and.vf%VF(i,j,k).le.VFhi) then
                     vf%Lbary(:,i,j,k)=v_cent
                     vf%Gbary(:,i,j,k)=([vf%cfg%xm(i),vf%cfg%ym(j),vf%cfg%zm(k)]-vf%VF(i,j,k)*vf%Lbary(:,i,j,k))/(1.0_WP-vf%VF(i,j,k))
                  else
                     vf%Lbary(:,i,j,k)=[vf%cfg%xm(i),vf%cfg%ym(j),vf%cfg%zm(k)]
                     vf%Gbary(:,i,j,k)=[vf%cfg%xm(i),vf%cfg%ym(j),vf%cfg%zm(k)]
                  end if
               end do
            end do
         end do
         ! Update the band
         call vf%update_band()
         ! Perform interface reconstruction from VOF field
         call vf%build_interface()
         ! Set interface planes at the boundaries
         call vf%set_full_bcond()
         ! Create discontinuous polygon mesh from IRL interface
         call vf%polygonalize_interface()
         ! Calculate distance from polygons
         call vf%distance_from_polygon()
         ! Calculate subcell phasic volumes
         call vf%subcell_vol()
         ! Calculate curvature
         call vf%get_curvature()
         ! Reset moments to guarantee compatibility with interface reconstruction
         call vf%reset_volume_moments()
      end block create_and_initialize_vof
      
      
      ! Create a two-phase flow solver without bconds
      create_and_initialize_flow_solver: block
         use hypre_str_class, only: pcg_pfmg2
         ! Create flow solver
         fs=tpns(cfg=cfg,name='Two-phase NS')
         ! Assign constant viscosity to each phase
         call param_read('Liquid dynamic viscosity',fs%visc_l)
         call param_read('Gas dynamic viscosity',fs%visc_g)
         ! Assign constant density to each phase
         call param_read('Liquid density',fs%rho_l)
         call param_read('Gas density',fs%rho_g)
         ! Read in surface tension coefficient
         call param_read('Surface tension coefficient',fs%sigma)
         ! Assign acceleration of gravity
         call param_read('Gravity',gravity); fs%gravity=gravity
         ! Configure pressure solver
         ps=hypre_str(cfg=cfg,name='Pressure',method=pcg_pfmg2,nst=7)
         ps%maxlevel=12
         call param_read('Pressure iteration',ps%maxit)
         call param_read('Pressure tolerance',ps%rcvg)
         ! Configure implicit velocity solver
         vs=ddadi(cfg=cfg,name='Velocity',nst=7)
         ! Setup the solver
         call fs%setup(pressure_solver=ps,implicit_solver=vs)
         ! Zero initial field
         fs%U=0.0_WP; fs%V=0.0_WP; fs%W=0.0_WP
         ! Calculate cell-centered velocities and divergence
         call fs%interp_vel(Ui,Vi,Wi)
         call fs%get_div()
      end block create_and_initialize_flow_solver
      
      
      ! Create a FENE model 
      create_fene: block 
         use multiscalar_class, only: bquick
         use fene_class,        only: fenecr
         integer :: i,j,k
         ! Create FENE model solver
         nn=fene(cfg=cfg,model=fenecr,scheme=bquick,name='FENE')
         ! Assign unity density for simplicity
         nn%rho=1.0_WP
         ! Maximum extensibility of polymer chain
         call param_read('Maximum polymer extensibility',nn%Lmax)
         ! Relaxation time for polymer
         call param_read('Polymer relaxation time',nn%trelax)
         ! Polymer viscosity at zero strain rate
         call param_read('Polymer viscosity',nn%visc); nn%visc_p=nn%visc
         ! Powerlaw coefficient in Carreau model
         call param_read('Carreau powerlaw',nn%ncoeff)
         ! Configure implicit scalar solver
         ss=ddadi(cfg=cfg,name='scalar',nst=13)
         ! Setup the solver
         call nn%setup(implicit_solver=ss)
         ! Initialize conformation tensor to identity
         nn%SC(:,:,:,1)=1.0_WP !< Cxx
         nn%SC(:,:,:,4)=1.0_WP !< Cyy
         nn%SC(:,:,:,6)=1.0_WP !< Czz
      end block create_fene
      
      
      ! Add Ensight output
      create_ensight: block
         integer :: nsc
         ! Create Ensight output from cfg
         ens_out=ensight(cfg=cfg,name='RisingBubble')
         ! Create event for Ensight output
         ens_evt=event(time=time,name='Ensight output')
         call param_read('Ensight output period',ens_evt%tper)
         ! Add variables to output
         call ens_out%add_vector('velocity',Ui,Vi,Wi)
         call ens_out%add_scalar('VOF',vf%VF)
         call ens_out%add_scalar('viscosity',fs%visc)
         call ens_out%add_scalar('pressure',fs%P)
         call ens_out%add_scalar('curvature',vf%curv)
         do nsc=1,nn%nscalar
            call ens_out%add_scalar(trim(nn%SCname(nsc)),nn%SC(:,:,:,nsc))
         end do
         call ens_out%add_scalar('visc_p',nn%visc_p)
         ! Output to ensight
         if (ens_evt%occurs()) call ens_out%write_data(time%t)
      end block create_ensight
      
      
      ! Create a monitor file
      create_monitor: block
         integer :: nsc
         ! Prepare some info about fields
         call fs%get_cfl(time%dt,time%cfl)
         call fs%get_max()
         call vf%get_max()
         call nn%get_max()
         call rise_vel()
         ! Create simulation monitor
         mfile=monitor(fs%cfg%amRoot,'simulation')
         call mfile%add_column(time%n,'Timestep number')
         call mfile%add_column(time%t,'Time')
         call mfile%add_column(Ycent,'Y centroid')
         call mfile%add_column(Vrise,'Rise velocity')
         call mfile%add_column(time%dt,'Timestep size')
         call mfile%add_column(time%cfl,'Maximum CFL')
         call mfile%add_column(fs%Umax,'Umax')
         call mfile%add_column(fs%Vmax,'Vmax')
         call mfile%add_column(fs%Wmax,'Wmax')
         call mfile%add_column(fs%Pmax,'Pmax')
         call mfile%add_column(vf%VFmax,'VOF maximum')
         call mfile%add_column(vf%VFmin,'VOF minimum')
         call mfile%add_column(vf%VFint,'VOF integral')
         call mfile%add_column(fs%divmax,'Maximum divergence')
         call mfile%add_column(fs%psolv%it,'Pressure iteration')
         call mfile%add_column(fs%psolv%rerr,'Pressure error')
         call mfile%write()
         ! Create CFL monitor
         cflfile=monitor(fs%cfg%amRoot,'cfl')
         call cflfile%add_column(time%n,'Timestep number')
         call cflfile%add_column(time%t,'Time')
         call cflfile%add_column(fs%CFLst,'STension CFL')
         call cflfile%add_column(fs%CFLc_x,'Convective xCFL')
         call cflfile%add_column(fs%CFLc_y,'Convective yCFL')
         call cflfile%add_column(fs%CFLc_z,'Convective zCFL')
         call cflfile%add_column(fs%CFLv_x,'Viscous xCFL')
         call cflfile%add_column(fs%CFLv_y,'Viscous yCFL')
         call cflfile%add_column(fs%CFLv_z,'Viscous zCFL')
         call cflfile%write()
         ! Create scalar monitor
         scfile=monitor(nn%cfg%amRoot,'scalar')
         call scfile%add_column(time%n,'Timestep number')
         call scfile%add_column(time%t,'Time')
         call scfile%add_column(nn%visc_pmax,'Maximum visc_p')
         call scfile%add_column(nn%visc_pmin,'Minimum visc_p')
         do nsc=1,nn%nscalar
            call scfile%add_column(nn%SCmin(nsc),trim(nn%SCname(nsc))//'_min')
            call scfile%add_column(nn%SCmax(nsc),trim(nn%SCname(nsc))//'_max')
         end do
         call scfile%write()
      end block create_monitor
      
      
   end subroutine simulation_init
   
   
   !> Perform an NGA2 simulation
   subroutine simulation_run
      implicit none
      
      ! Perform time integration
      do while (.not.time%done())
         
         ! Increment time
         call fs%get_cfl(time%dt,time%cfl)
         call time%adjust_dt()
         call time%increment()
         
         ! Remember old VOF
         vf%VFold=vf%VF
         
         ! Remember old velocity
         fs%Uold=fs%U
         fs%Vold=fs%V
         fs%Wold=fs%W
         
         ! Remember old scalars
         nn%SCold=nn%SC
         
         ! Prepare old staggered density (at n)
         call fs%get_olddensity(vf=vf)
         
         ! VOF solver step
         call vf%advance(dt=time%dt,U=fs%U,V=fs%V,W=fs%W)
         
         ! Calculate grad(U)
         call fs%get_gradU(gradU)
         
         ! Perform sub-iterations
         do while (time%it.le.time%itmax)
            
            ! ! ============= SCALAR SOLVER =======================
            
            ! ! Reset interpolation metrics to QUICK scheme
            ! call nn%metric_reset()
            
            ! ! Build mid-time scalar
            ! nn%SC=0.5_WP*(nn%SC+nn%SCold)
            
            ! ! Explicit calculation of drhoSC/dt from scalar equation
            ! call nn%get_drhoSCdt(resSC,fs%Uold,fs%Vold,fs%Wold)
            
            ! ! Perform bquick procedure
            ! bquick: block
            !    integer :: i,j,k
            !    logical, dimension(:,:,:), allocatable :: flag
            !    ! Allocate work array
            !    allocate(flag(cfg%imino_:cfg%imaxo_,cfg%jmino_:cfg%jmaxo_,cfg%kmino_:cfg%kmaxo_))
            !    ! Assemble explicit residual
            !    resSC=-2.0_WP*(nn%SC-nn%SCold)+time%dt*resSC
            !    ! Apply it to get explicit scalar prediction
            !    SCtmp=2.0_WP*nn%SC-nn%SCold+resSC
            !    ! Check cells that require bquick
            !    do k=nn%cfg%kmino_,nn%cfg%kmaxo_
            !       do j=nn%cfg%jmino_,nn%cfg%jmaxo_
            !          do i=nn%cfg%imino_,nn%cfg%imaxo_
            !             if (SCtmp(i,j,k,1).le.0.0_WP.or.SCtmp(i,j,k,4).le.0.0_WP.or.SCtmp(i,j,k,6).le.0.0_WP.or.&
            !             &   SCtmp(i,j,k,1)+SCtmp(i,j,k,4)+SCtmp(i,j,k,6).ge.nn%Lmax**2) then
            !                flag(i,j,k)=.true.
            !             else
            !                flag(i,j,k)=.false.
            !             end if
            !          end do
            !       end do
            !    end do
            !    ! Adjust metrics
            !    call nn%metric_adjust(SCtmp,flag)
            !    ! Clean up
            !    deallocate(flag)
            !    ! Recompute drhoSC/dt
            !    call nn%get_drhoSCdt(resSC,fs%Uold,fs%Vold,fs%Wold)
            ! end block bquick
            
<<<<<<< HEAD
            ! ! Add fene sources
            ! call nn%addsrc_CgradU(gradU,resSC)
            ! call nn%addsrc_relax(resSC,time%dt)
=======
            ! Add fene sources
            add_source: block
               integer :: n
               call nn%get_CgradU(gradU,SCtmp)
               do n=1,6
                  resSC(:,:,:,n)=resSC(:,:,:,n)+vf%VF(:,:,:)*SCtmp(:,:,:,n)
               end do
               call nn%get_relax(resSC,time%dt)
               do n=1,6
                  resSC(:,:,:,n)=resSC(:,:,:,n)+vf%VF(:,:,:)*SCtmp(:,:,:,n)
               end do
            end block add_source
>>>>>>> 8b23c215
            
            ! ! Assemble explicit residual
            ! resSC=-2.0_WP*(nn%SC-nn%SCold)+time%dt*resSC
            
            ! ! Form implicit residual
            ! call nn%solve_implicit(time%dt,resSC,fs%Uold,fs%Vold,fs%Wold)
            
            ! ! Update scalars
            ! nn%SC=2.0_WP*nn%SC-nn%SCold+resSC
            
            ! ! Force the gas scalar to identity
            ! gas_scalar_forcing: block
            !    integer :: i,j,k
            !    do k=nn%cfg%kmino_,nn%cfg%kmaxo_
            !       do j=nn%cfg%jmino_,nn%cfg%jmaxo_
            !          do i=nn%cfg%imino_,nn%cfg%imaxo_
            !             if (nn%mask(i,j,k).eq.0) then
            !                nn%SC(i,j,k,1)=vf%VF(i,j,k)*nn%SC(i,j,k,1)+(1.0_WP-vf%VF(i,j,k))*1.0_WP
            !                nn%SC(i,j,k,2)=vf%VF(i,j,k)*nn%SC(i,j,k,2)
            !                nn%SC(i,j,k,3)=vf%VF(i,j,k)*nn%SC(i,j,k,3)
            !                nn%SC(i,j,k,4)=vf%VF(i,j,k)*nn%SC(i,j,k,4)+(1.0_WP-vf%VF(i,j,k))*1.0_WP
            !                nn%SC(i,j,k,5)=vf%VF(i,j,k)*nn%SC(i,j,k,5)
            !                nn%SC(i,j,k,6)=vf%VF(i,j,k)*nn%SC(i,j,k,6)+(1.0_WP-vf%VF(i,j,k))*1.0_WP
            !             end if
            !          end do
            !       end do
            !    end do
            ! end block gas_scalar_forcing
            
            ! ! Apply all other boundary conditions on the resulting field
            ! call nn%apply_bcond(time%t,time%dt)
            ! ! ===================================================

            ! ============ VELOCITY SOLVER ======================
            
            ! Build mid-time velocity
            fs%U=0.5_WP*(fs%U+fs%Uold)
            fs%V=0.5_WP*(fs%V+fs%Vold)
            fs%W=0.5_WP*(fs%W+fs%Wold)
            
            ! Include shear-thinning effect here by adjusting viscosity based on mid-time strain-rate
            ! fs%visc_l is the solvent viscosity, nn%visc is the zero strainrate polymer viscosity
            shear_thinning: block
               integer :: i,j,k
               real(WP) :: liq_vol,gas_vol,tot_vol
               real(WP) :: visc_l
               real(WP), dimension(:,:,:,:), allocatable :: SR
               ! Allocate SR array
               allocate(SR(1:6,cfg%imino_:cfg%imaxo_,cfg%jmino_:cfg%jmaxo_,cfg%kmino_:cfg%kmaxo_))
               ! Calculate strain rate
               call fs%get_strainrate(SR)
               ! Update polymer viscosity using Carreau model
               call nn%update_visc_p(SR)
               ! Handle mixture viscosity
               do k=fs%cfg%kmino_+1,fs%cfg%kmaxo_
                  do j=fs%cfg%jmino_+1,fs%cfg%jmaxo_
                     do i=fs%cfg%imino_+1,fs%cfg%imaxo_
                        ! VISC at [xm,ym,zm] - direct sum in x/y/z
                        liq_vol=sum(vf%Lvol(:,:,:,i,j,k))
                        gas_vol=sum(vf%Gvol(:,:,:,i,j,k))
                        tot_vol=gas_vol+liq_vol
                        visc_l=fs%visc_l+nn%visc_p(i,j,k)
                        fs%visc(i,j,k)=0.0_WP; if (tot_vol.gt.0.0_WP) fs%visc(i,j,k)=(visc_l*liq_vol+fs%visc_g*gas_vol)/tot_vol
                        !fs%visc(i,j,k)=0.0_WP; if (tot_vol.gt.0.0_WP) fs%visc(i,j,k)=fs%visc_g*visc_l/(visc_l*gas_vol/tot_vol+fs%visc_g*liq_vol/tot_vol+epsilon(1.0_WP))
                        ! VISC_xy at [x,y,zm] - direct sum in z, staggered sum in x/y
                        liq_vol=sum(vf%Lvol(0,0,:,i,j,k))+sum(vf%Lvol(1,0,:,i-1,j,k))+sum(vf%Lvol(0,1,:,i,j-1,k))+sum(vf%Lvol(1,1,:,i-1,j-1,k))
                        gas_vol=sum(vf%Gvol(0,0,:,i,j,k))+sum(vf%Gvol(1,0,:,i-1,j,k))+sum(vf%Gvol(0,1,:,i,j-1,k))+sum(vf%Gvol(1,1,:,i-1,j-1,k))
                        tot_vol=gas_vol+liq_vol
                        visc_l=fs%visc_l+sum(fs%itp_xy(:,:,i,j,k)*nn%visc_p(i-1:i,j-1:j,k))
                        fs%visc_xy(i,j,k)=0.0_WP; if (tot_vol.gt.0.0_WP) fs%visc_xy(i,j,k)=(visc_l*liq_vol+fs%visc_g*gas_vol)/tot_vol
                        !fs%visc_xy(i,j,k)=0.0_WP; if (tot_vol.gt.0.0_WP) fs%visc_xy(i,j,k)=fs%visc_g*visc_l/(visc_l*gas_vol/tot_vol+fs%visc_g*liq_vol/tot_vol+epsilon(1.0_WP))
                        ! VISC_yz at [xm,y,z] - direct sum in x, staggered sum in y/z
                        liq_vol=sum(vf%Lvol(:,0,0,i,j,k))+sum(vf%Lvol(:,1,0,i,j-1,k))+sum(vf%Lvol(:,0,1,i,j,k-1))+sum(vf%Lvol(:,1,1,i,j-1,k-1))
                        gas_vol=sum(vf%Gvol(:,0,0,i,j,k))+sum(vf%Gvol(:,1,0,i,j-1,k))+sum(vf%Gvol(:,0,1,i,j,k-1))+sum(vf%Gvol(:,1,1,i,j-1,k-1))
                        tot_vol=gas_vol+liq_vol
                        visc_l=fs%visc_l+sum(fs%itp_yz(:,:,i,j,k)*nn%visc_p(i,j-1:j,k-1:k))
                        fs%visc_yz(i,j,k)=0.0_WP; if (tot_vol.gt.0.0_WP) fs%visc_yz(i,j,k)=(visc_l*liq_vol+fs%visc_g*gas_vol)/tot_vol
                        !fs%visc_yz(i,j,k)=0.0_WP; if (tot_vol.gt.0.0_WP) fs%visc_yz(i,j,k)=fs%visc_g*visc_l/(visc_l*gas_vol/tot_vol+fs%visc_g*liq_vol/tot_vol+epsilon(1.0_WP))
                        ! VISC_zx at [x,ym,z] - direct sum in y, staggered sum in z/x
                        liq_vol=sum(vf%Lvol(0,:,0,i,j,k))+sum(vf%Lvol(0,:,1,i,j,k-1))+sum(vf%Lvol(1,:,0,i-1,j,k))+sum(vf%Lvol(1,:,1,i-1,j,k-1))
                        gas_vol=sum(vf%Gvol(0,:,0,i,j,k))+sum(vf%Gvol(0,:,1,i,j,k-1))+sum(vf%Gvol(1,:,0,i-1,j,k))+sum(vf%Gvol(1,:,1,i-1,j,k-1))
                        tot_vol=gas_vol+liq_vol
                        visc_l=fs%visc_l+sum(fs%itp_xz(:,:,i,j,k)*nn%visc_p(i-1:i,j,k-1:k))
                        fs%visc_zx(i,j,k)=0.0_WP; if (tot_vol.gt.0.0_WP) fs%visc_zx(i,j,k)=(visc_l*liq_vol+fs%visc_g*gas_vol)/tot_vol
                        !fs%visc_zx(i,j,k)=0.0_WP; if (tot_vol.gt.0.0_WP) fs%visc_zx(i,j,k)=fs%visc_g*visc_l/(visc_l*gas_vol/tot_vol+fs%visc_g*liq_vol/tot_vol+epsilon(1.0_WP))
                     end do
                  end do
               end do
               ! Deallocate SR array
               deallocate(SR)
            end block shear_thinning

            ! Preliminary mass and momentum transport step at the interface
            call fs%prepare_advection_upwind(dt=time%dt)
            
            ! Explicit calculation of drho*u/dt from NS
            call fs%get_dmomdt(resU,resV,resW)
            
            ! Add momentum source terms - adjust gravity if accelerating frame of reference
            call fs%addsrc_gravity(resU,resV,resW)
            
<<<<<<< HEAD
            ! ! Add polymer stress term
            ! polymer_stress: block
            !    integer :: i,j,k,n
            !    real(WP), dimension(:,:,:), allocatable :: Txy,Tyz,Tzx
            !    real(WP), dimension(:,:,:,:), allocatable :: stress
            !    ! Allocate work arrays
            !    allocate(stress(cfg%imino_:cfg%imaxo_,cfg%jmino_:cfg%jmaxo_,cfg%kmino_:cfg%kmaxo_,1:6))
            !    allocate(Txy   (cfg%imino_:cfg%imaxo_,cfg%jmino_:cfg%jmaxo_,cfg%kmino_:cfg%kmaxo_))
            !    allocate(Tyz   (cfg%imino_:cfg%imaxo_,cfg%jmino_:cfg%jmaxo_,cfg%kmino_:cfg%kmaxo_))
            !    allocate(Tzx   (cfg%imino_:cfg%imaxo_,cfg%jmino_:cfg%jmaxo_,cfg%kmino_:cfg%kmaxo_))
            !    ! Calculate the polymer relaxation
            !    stress=0.0_WP; call nn%addsrc_relax(stress,time%dt)
            !    ! Build liquid stress tensor
            !    do n=1,6
            !       stress(:,:,:,n)=-nn%visc_p(:,:,:)*vf%VF*stress(:,:,:,n)
            !    end do
            !    ! Interpolate tensor components to cell edges
            !    do k=cfg%kmin_,cfg%kmax_+1
            !       do j=cfg%jmin_,cfg%jmax_+1
            !          do i=cfg%imin_,cfg%imax_+1
            !             Txy(i,j,k)=sum(fs%itp_xy(:,:,i,j,k)*stress(i-1:i,j-1:j,k,2))
            !             Tyz(i,j,k)=sum(fs%itp_yz(:,:,i,j,k)*stress(i,j-1:j,k-1:k,5))
            !             Tzx(i,j,k)=sum(fs%itp_xz(:,:,i,j,k)*stress(i-1:i,j,k-1:k,3))
            !          end do
            !       end do
            !    end do
            !    ! Add divergence of stress to residual
            !    do k=fs%cfg%kmin_,fs%cfg%kmax_
            !       do j=fs%cfg%jmin_,fs%cfg%jmax_
            !          do i=fs%cfg%imin_,fs%cfg%imax_
            !             if (fs%umask(i,j,k).eq.0) resU(i,j,k)=resU(i,j,k)+sum(fs%divu_x(:,i,j,k)*stress(i-1:i,j,k,1))&
            !             &                                                +sum(fs%divu_y(:,i,j,k)*Txy(i,j:j+1,k))     &
            !             &                                                +sum(fs%divu_z(:,i,j,k)*Tzx(i,j,k:k+1))
            !             if (fs%vmask(i,j,k).eq.0) resV(i,j,k)=resV(i,j,k)+sum(fs%divv_x(:,i,j,k)*Txy(i:i+1,j,k))     &
            !             &                                                +sum(fs%divv_y(:,i,j,k)*stress(i,j-1:j,k,4))&
            !             &                                                +sum(fs%divv_z(:,i,j,k)*Tyz(i,j,k:k+1))
            !             if (fs%wmask(i,j,k).eq.0) resW(i,j,k)=resW(i,j,k)+sum(fs%divw_x(:,i,j,k)*Tzx(i:i+1,j,k))     &
            !             &                                                +sum(fs%divw_y(:,i,j,k)*Tyz(i,j:j+1,k))     &                  
            !             &                                                +sum(fs%divw_z(:,i,j,k)*stress(i,j,k-1:k,6))        
            !          end do
            !       end do
            !    end do
            !    ! Clean up
            !    deallocate(stress,Txy,Tyz,Tzx)
            ! end block polymer_stress
=======
            ! Add polymer stress term
            polymer_stress: block
               integer :: i,j,k,n
               real(WP), dimension(:,:,:), allocatable :: Txy,Tyz,Tzx
               real(WP), dimension(:,:,:,:), allocatable :: stress
               ! Allocate work arrays
               allocate(stress(cfg%imino_:cfg%imaxo_,cfg%jmino_:cfg%jmaxo_,cfg%kmino_:cfg%kmaxo_,1:6))
               allocate(Txy   (cfg%imino_:cfg%imaxo_,cfg%jmino_:cfg%jmaxo_,cfg%kmino_:cfg%kmaxo_))
               allocate(Tyz   (cfg%imino_:cfg%imaxo_,cfg%jmino_:cfg%jmaxo_,cfg%kmino_:cfg%kmaxo_))
               allocate(Tzx   (cfg%imino_:cfg%imaxo_,cfg%jmino_:cfg%jmaxo_,cfg%kmino_:cfg%kmaxo_))
               ! Calculate the polymer relaxation
               call nn%get_relax(stress,time%dt)
               ! Build liquid stress tensor
               do n=1,6
                  stress(:,:,:,n)=-nn%visc_p(:,:,:)*vf%VF*stress(:,:,:,n)
               end do
               ! Interpolate tensor components to cell edges
               do k=cfg%kmin_,cfg%kmax_+1
                  do j=cfg%jmin_,cfg%jmax_+1
                     do i=cfg%imin_,cfg%imax_+1
                        Txy(i,j,k)=sum(fs%itp_xy(:,:,i,j,k)*stress(i-1:i,j-1:j,k,2))
                        Tyz(i,j,k)=sum(fs%itp_yz(:,:,i,j,k)*stress(i,j-1:j,k-1:k,5))
                        Tzx(i,j,k)=sum(fs%itp_xz(:,:,i,j,k)*stress(i-1:i,j,k-1:k,3))
                     end do
                  end do
               end do
               ! Add divergence of stress to residual
               do k=fs%cfg%kmin_,fs%cfg%kmax_
                  do j=fs%cfg%jmin_,fs%cfg%jmax_
                     do i=fs%cfg%imin_,fs%cfg%imax_
                        if (fs%umask(i,j,k).eq.0) resU(i,j,k)=resU(i,j,k)+sum(fs%divu_x(:,i,j,k)*stress(i-1:i,j,k,1))&
                        &                                                +sum(fs%divu_y(:,i,j,k)*Txy(i,j:j+1,k))     &
                        &                                                +sum(fs%divu_z(:,i,j,k)*Tzx(i,j,k:k+1))
                        if (fs%vmask(i,j,k).eq.0) resV(i,j,k)=resV(i,j,k)+sum(fs%divv_x(:,i,j,k)*Txy(i:i+1,j,k))     &
                        &                                                +sum(fs%divv_y(:,i,j,k)*stress(i,j-1:j,k,4))&
                        &                                                +sum(fs%divv_z(:,i,j,k)*Tyz(i,j,k:k+1))
                        if (fs%wmask(i,j,k).eq.0) resW(i,j,k)=resW(i,j,k)+sum(fs%divw_x(:,i,j,k)*Tzx(i:i+1,j,k))     &
                        &                                                +sum(fs%divw_y(:,i,j,k)*Tyz(i,j:j+1,k))     &                  
                        &                                                +sum(fs%divw_z(:,i,j,k)*stress(i,j,k-1:k,6))        
                     end do
                  end do
               end do
               ! Clean up
               deallocate(stress,Txy,Tyz,Tzx)
            end block polymer_stress
>>>>>>> 8b23c215
            
            ! Assemble explicit residual
            resU=-2.0_WP*fs%rho_U*fs%U+(fs%rho_Uold+fs%rho_U)*fs%Uold+time%dt*resU
            resV=-2.0_WP*fs%rho_V*fs%V+(fs%rho_Vold+fs%rho_V)*fs%Vold+time%dt*resV
            resW=-2.0_WP*fs%rho_W*fs%W+(fs%rho_Wold+fs%rho_W)*fs%Wold+time%dt*resW
            
            ! Form implicit residuals
            call fs%solve_implicit(time%dt,resU,resV,resW)
            
            ! Apply these residuals
            fs%U=2.0_WP*fs%U-fs%Uold+resU
            fs%V=2.0_WP*fs%V-fs%Vold+resV
            fs%W=2.0_WP*fs%W-fs%Wold+resW
            
            ! Apply other boundary conditions
            call fs%apply_bcond(time%t,time%dt)
            
            ! Solve Poisson equation - pinned version
            call fs%update_laplacian()
            call fs%correct_mfr()
            call fs%get_div()
            call fs%add_surface_tension_jump(dt=time%dt,div=fs%div,vf=vf)
            fs%psolv%rhs=-fs%cfg%vol*fs%div/time%dt
            fs%psolv%sol=0.0_WP
            call fs%psolv%solve()
            call fs%shift_p(fs%psolv%sol)
            
            ! Correct velocity
            call fs%get_pgrad(fs%psolv%sol,resU,resV,resW)
            fs%P=fs%P+fs%psolv%sol
            fs%U=fs%U-time%dt*resU/fs%rho_U
            fs%V=fs%V-time%dt*resV/fs%rho_V
            fs%W=fs%W-time%dt*resW/fs%rho_W
            
            ! Increment sub-iteration counter
            time%it=time%it+1
            
         end do
         
         ! Recompute interpolated velocity and divergence
         call fs%interp_vel(Ui,Vi,Wi)
         call fs%get_div()
         
         ! Output to ensight
         if (ens_evt%occurs()) call ens_out%write_data(time%t)
         
         ! Perform and output monitoring
         call nn%get_max()
         call fs%get_max()
         call vf%get_max()
         call rise_vel()
         call mfile%write()
         call cflfile%write()
         call scfile%write()
         
      end do
      
   end subroutine simulation_run
   
   
   !> Finalize the NGA2 simulation
   subroutine simulation_final
      implicit none
      
      ! Get rid of all objects - need destructors
      ! monitor
      ! ensight
      ! bcond
      ! timetracker
      
      ! Deallocate work arrays
      deallocate(resU,resV,resW,Ui,Vi,Wi)
      deallocate(resSC,SCtmp,gradU)
      
   end subroutine simulation_final
   
   
end module simulation<|MERGE_RESOLUTION|>--- conflicted
+++ resolved
@@ -393,11 +393,6 @@
             !    call nn%get_drhoSCdt(resSC,fs%Uold,fs%Vold,fs%Wold)
             ! end block bquick
             
-<<<<<<< HEAD
-            ! ! Add fene sources
-            ! call nn%addsrc_CgradU(gradU,resSC)
-            ! call nn%addsrc_relax(resSC,time%dt)
-=======
             ! Add fene sources
             add_source: block
                integer :: n
@@ -410,7 +405,6 @@
                   resSC(:,:,:,n)=resSC(:,:,:,n)+vf%VF(:,:,:)*SCtmp(:,:,:,n)
                end do
             end block add_source
->>>>>>> 8b23c215
             
             ! ! Assemble explicit residual
             ! resSC=-2.0_WP*(nn%SC-nn%SCold)+time%dt*resSC
@@ -512,53 +506,6 @@
             ! Add momentum source terms - adjust gravity if accelerating frame of reference
             call fs%addsrc_gravity(resU,resV,resW)
             
-<<<<<<< HEAD
-            ! ! Add polymer stress term
-            ! polymer_stress: block
-            !    integer :: i,j,k,n
-            !    real(WP), dimension(:,:,:), allocatable :: Txy,Tyz,Tzx
-            !    real(WP), dimension(:,:,:,:), allocatable :: stress
-            !    ! Allocate work arrays
-            !    allocate(stress(cfg%imino_:cfg%imaxo_,cfg%jmino_:cfg%jmaxo_,cfg%kmino_:cfg%kmaxo_,1:6))
-            !    allocate(Txy   (cfg%imino_:cfg%imaxo_,cfg%jmino_:cfg%jmaxo_,cfg%kmino_:cfg%kmaxo_))
-            !    allocate(Tyz   (cfg%imino_:cfg%imaxo_,cfg%jmino_:cfg%jmaxo_,cfg%kmino_:cfg%kmaxo_))
-            !    allocate(Tzx   (cfg%imino_:cfg%imaxo_,cfg%jmino_:cfg%jmaxo_,cfg%kmino_:cfg%kmaxo_))
-            !    ! Calculate the polymer relaxation
-            !    stress=0.0_WP; call nn%addsrc_relax(stress,time%dt)
-            !    ! Build liquid stress tensor
-            !    do n=1,6
-            !       stress(:,:,:,n)=-nn%visc_p(:,:,:)*vf%VF*stress(:,:,:,n)
-            !    end do
-            !    ! Interpolate tensor components to cell edges
-            !    do k=cfg%kmin_,cfg%kmax_+1
-            !       do j=cfg%jmin_,cfg%jmax_+1
-            !          do i=cfg%imin_,cfg%imax_+1
-            !             Txy(i,j,k)=sum(fs%itp_xy(:,:,i,j,k)*stress(i-1:i,j-1:j,k,2))
-            !             Tyz(i,j,k)=sum(fs%itp_yz(:,:,i,j,k)*stress(i,j-1:j,k-1:k,5))
-            !             Tzx(i,j,k)=sum(fs%itp_xz(:,:,i,j,k)*stress(i-1:i,j,k-1:k,3))
-            !          end do
-            !       end do
-            !    end do
-            !    ! Add divergence of stress to residual
-            !    do k=fs%cfg%kmin_,fs%cfg%kmax_
-            !       do j=fs%cfg%jmin_,fs%cfg%jmax_
-            !          do i=fs%cfg%imin_,fs%cfg%imax_
-            !             if (fs%umask(i,j,k).eq.0) resU(i,j,k)=resU(i,j,k)+sum(fs%divu_x(:,i,j,k)*stress(i-1:i,j,k,1))&
-            !             &                                                +sum(fs%divu_y(:,i,j,k)*Txy(i,j:j+1,k))     &
-            !             &                                                +sum(fs%divu_z(:,i,j,k)*Tzx(i,j,k:k+1))
-            !             if (fs%vmask(i,j,k).eq.0) resV(i,j,k)=resV(i,j,k)+sum(fs%divv_x(:,i,j,k)*Txy(i:i+1,j,k))     &
-            !             &                                                +sum(fs%divv_y(:,i,j,k)*stress(i,j-1:j,k,4))&
-            !             &                                                +sum(fs%divv_z(:,i,j,k)*Tyz(i,j,k:k+1))
-            !             if (fs%wmask(i,j,k).eq.0) resW(i,j,k)=resW(i,j,k)+sum(fs%divw_x(:,i,j,k)*Tzx(i:i+1,j,k))     &
-            !             &                                                +sum(fs%divw_y(:,i,j,k)*Tyz(i,j:j+1,k))     &                  
-            !             &                                                +sum(fs%divw_z(:,i,j,k)*stress(i,j,k-1:k,6))        
-            !          end do
-            !       end do
-            !    end do
-            !    ! Clean up
-            !    deallocate(stress,Txy,Tyz,Tzx)
-            ! end block polymer_stress
-=======
             ! Add polymer stress term
             polymer_stress: block
                integer :: i,j,k,n
@@ -604,7 +551,6 @@
                ! Clean up
                deallocate(stress,Txy,Tyz,Tzx)
             end block polymer_stress
->>>>>>> 8b23c215
             
             ! Assemble explicit residual
             resU=-2.0_WP*fs%rho_U*fs%U+(fs%rho_Uold+fs%rho_U)*fs%Uold+time%dt*resU
