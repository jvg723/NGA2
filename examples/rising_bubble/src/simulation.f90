--- conflicted
+++ resolved
@@ -193,8 +193,12 @@
       create_fene: block 
          use multiscalar_class, only: bquick
          use fene_class,        only: fenecr
+         use fene_class,        only: fenecr
          integer :: i,j,k
          ! Create FENE model solver
+         nn=fene(cfg=cfg,model=fenecr,scheme=bquick,name='FENE')
+         ! Assign unity density for simplicity
+         nn%rho=1.0_WP
          nn=fene(cfg=cfg,model=fenecr,scheme=bquick,name='FENE')
          ! Assign unity density for simplicity
          nn%rho=1.0_WP
@@ -350,9 +354,6 @@
          ! Calculate grad(U)
          call fs%get_gradU(gradU)
          
-         ! Calculate grad(U)
-         call fs%get_gradU(gradU)
-         
          ! Perform sub-iterations
          do while (time%it.le.time%itmax)
             
@@ -398,6 +399,37 @@
                call nn%get_drhoSCdt(resSC,fs%Uold,fs%Vold,fs%Wold)
             end block bquick
             
+            ! Perform bquick procedure
+            bquick: block
+               integer :: i,j,k
+               logical, dimension(:,:,:), allocatable :: flag
+               ! Allocate work array
+               allocate(flag(cfg%imino_:cfg%imaxo_,cfg%jmino_:cfg%jmaxo_,cfg%kmino_:cfg%kmaxo_))
+               ! Assemble explicit residual
+               resSC=-2.0_WP*(nn%SC-nn%SCold)+time%dt*resSC
+               ! Apply it to get explicit scalar prediction
+               SCtmp=2.0_WP*nn%SC-nn%SCold+resSC
+               ! Check cells that require bquick
+               do k=nn%cfg%kmino_,nn%cfg%kmaxo_
+                  do j=nn%cfg%jmino_,nn%cfg%jmaxo_
+                     do i=nn%cfg%imino_,nn%cfg%imaxo_
+                        if (SCtmp(i,j,k,1).le.0.0_WP.or.SCtmp(i,j,k,4).le.0.0_WP.or.SCtmp(i,j,k,6).le.0.0_WP.or.&
+                        &   SCtmp(i,j,k,1)+SCtmp(i,j,k,4)+SCtmp(i,j,k,6).ge.nn%Lmax**2) then
+                           flag(i,j,k)=.true.
+                        else
+                           flag(i,j,k)=.false.
+                        end if
+                     end do
+                  end do
+               end do
+               ! Adjust metrics
+               call nn%metric_adjust(SCtmp,flag)
+               ! Clean up
+               deallocate(flag)
+               ! Recompute drhoSC/dt
+               call nn%get_drhoSCdt(resSC,fs%Uold,fs%Vold,fs%Wold)
+            end block bquick
+            
             ! Add fene sources
             call nn%addsrc_CgradU(gradU,resSC)
             call nn%addsrc_relax(resSC)
@@ -430,6 +462,26 @@
                end do
             end block gas_scalar_forcing
 
+            
+            ! Force the gas scalar to identity
+            gas_scalar_forcing: block
+               integer :: i,j,k
+               do k=nn%cfg%kmino_,nn%cfg%kmaxo_
+                  do j=nn%cfg%jmino_,nn%cfg%jmaxo_
+                     do i=nn%cfg%imino_,nn%cfg%imaxo_
+                        if (nn%mask(i,j,k).eq.0) then
+                           nn%SC(i,j,k,1)=vf%VF(i,j,k)*nn%SC(i,j,k,1)+(1.0_WP-vf%VF(i,j,k))*1.0_WP
+                           nn%SC(i,j,k,2)=vf%VF(i,j,k)*nn%SC(i,j,k,2)
+                           nn%SC(i,j,k,3)=vf%VF(i,j,k)*nn%SC(i,j,k,3)
+                           nn%SC(i,j,k,4)=vf%VF(i,j,k)*nn%SC(i,j,k,4)+(1.0_WP-vf%VF(i,j,k))*1.0_WP
+                           nn%SC(i,j,k,5)=vf%VF(i,j,k)*nn%SC(i,j,k,5)
+                           nn%SC(i,j,k,6)=vf%VF(i,j,k)*nn%SC(i,j,k,6)+(1.0_WP-vf%VF(i,j,k))*1.0_WP
+                        end if
+                     end do
+                  end do
+               end do
+            end block gas_scalar_forcing
+
             ! Apply all other boundary conditions on the resulting field
             call nn%apply_bcond(time%t,time%dt)
             ! ===================================================
@@ -462,7 +514,6 @@
                allocate(Tzx   (cfg%imino_:cfg%imaxo_,cfg%jmino_:cfg%jmaxo_,cfg%kmino_:cfg%kmaxo_))
                ! Calculate the polymer relaxation
                stress=0.0_WP; call nn%addsrc_relax(stress)
-<<<<<<< HEAD
                ! Build liquid stress tensor - rate depdenent viscosity (Carreau model from Ohta et al. 2019)
                do n=1,6
                   SRmag=0.0_WP;nn%visc=visc_0-visc_l;fs%visc_l=visc_0
@@ -485,12 +536,6 @@
                ! do n=1,6
                !    stress(:,:,:,n)=-nn%visc*vf%VF*stress(:,:,:,n)
                ! end do
-=======
-               ! Build liquid stress tensor
-               do n=1,6
-                  stress(:,:,:,n)=-nn%visc*vf%VF*stress(:,:,:,n)
-               end do
->>>>>>> 02313d06
                ! Interpolate tensor components to cell edges
                do k=cfg%kmin_,cfg%kmax_+1
                   do j=cfg%jmin_,cfg%jmax_+1
