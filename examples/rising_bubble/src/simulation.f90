--- conflicted
+++ resolved
@@ -218,12 +218,6 @@
          ! Maximum extensibility of polymer chain
          call param_read('Maximum polymer extensibility',ve%Lmax)
          ! Relaxation time for polymer
-<<<<<<< HEAD
-         call param_read('Polymer relaxation time',nn%trelax)
-         ! Polymer viscosity at zero strain rate
-         call param_read('Polymer viscosity',nn%visc); nn%visc_p=nn%visc
-         ! Powerlaw coefficient in Carreau model
-=======
          call param_read('Polymer relaxation time',ve%trelax)
          ! Setup without an implicit solver
          call ve%setup()
@@ -242,7 +236,6 @@
          ! Create Carreau model
          call nn%initialize(cfg=cfg)
          call param_read('Polymer viscosity',nn%visc_zero)
->>>>>>> 2c9c1335
          call param_read('Carreau powerlaw',nn%ncoeff)
          nn%tref=ve%trelax
       end block create_viscoelastic
@@ -380,98 +373,6 @@
          ! Perform sub-iterations
          do while (time%it.le.time%itmax)
             
-<<<<<<< HEAD
-            ! ! ============= SCALAR SOLVER =======================
-            
-            ! ! Reset interpolation metrics to QUICK scheme
-            ! call nn%metric_reset()
-            
-            ! ! Build mid-time scalar
-            ! nn%SC=0.5_WP*(nn%SC+nn%SCold)
-            
-            ! ! Explicit calculation of drhoSC/dt from scalar equation
-            ! call nn%get_drhoSCdt(resSC,fs%Uold,fs%Vold,fs%Wold)
-            
-            ! ! Perform bquick procedure
-            ! bquick: block
-            !    integer :: i,j,k
-            !    logical, dimension(:,:,:), allocatable :: flag
-            !    ! Allocate work array
-            !    allocate(flag(cfg%imino_:cfg%imaxo_,cfg%jmino_:cfg%jmaxo_,cfg%kmino_:cfg%kmaxo_))
-            !    ! Assemble explicit residual
-            !    resSC=-2.0_WP*(nn%SC-nn%SCold)+time%dt*resSC
-            !    ! Apply it to get explicit scalar prediction
-            !    SCtmp=2.0_WP*nn%SC-nn%SCold+resSC
-            !    ! Check cells that require bquick
-            !    do k=nn%cfg%kmino_,nn%cfg%kmaxo_
-            !       do j=nn%cfg%jmino_,nn%cfg%jmaxo_
-            !          do i=nn%cfg%imino_,nn%cfg%imaxo_
-            !             if (SCtmp(i,j,k,1).le.0.0_WP.or.SCtmp(i,j,k,4).le.0.0_WP.or.SCtmp(i,j,k,6).le.0.0_WP.or.&
-            !             &   SCtmp(i,j,k,1)+SCtmp(i,j,k,4)+SCtmp(i,j,k,6).ge.nn%Lmax**2) then
-            !                flag(i,j,k)=.true.
-            !             else
-            !                flag(i,j,k)=.false.
-            !             end if
-            !          end do
-            !       end do
-            !    end do
-            !    ! Adjust metrics
-            !    call nn%metric_adjust(SCtmp,flag)
-            !    ! Clean up
-            !    deallocate(flag)
-            !    ! Recompute drhoSC/dt
-            !    call nn%get_drhoSCdt(resSC,fs%Uold,fs%Vold,fs%Wold)
-            ! end block bquick
-            
-            ! Add fene sources
-            add_source: block
-               integer :: n
-               call nn%get_CgradU(gradU,SCtmp)
-               do n=1,6
-                  resSC(:,:,:,n)=resSC(:,:,:,n)+vf%VF(:,:,:)*SCtmp(:,:,:,n)
-               end do
-               call nn%get_relax(resSC,time%dt)
-               do n=1,6
-                  resSC(:,:,:,n)=resSC(:,:,:,n)+vf%VF(:,:,:)*SCtmp(:,:,:,n)
-               end do
-            end block add_source
-            
-            ! ! Assemble explicit residual
-            ! resSC=-2.0_WP*(nn%SC-nn%SCold)+time%dt*resSC
-            
-            ! ! Form implicit residual
-            ! call nn%solve_implicit(time%dt,resSC,fs%Uold,fs%Vold,fs%Wold)
-            
-            ! ! Update scalars
-            ! nn%SC=2.0_WP*nn%SC-nn%SCold+resSC
-            
-            ! ! Force the gas scalar to identity
-            ! gas_scalar_forcing: block
-            !    integer :: i,j,k
-            !    do k=nn%cfg%kmino_,nn%cfg%kmaxo_
-            !       do j=nn%cfg%jmino_,nn%cfg%jmaxo_
-            !          do i=nn%cfg%imino_,nn%cfg%imaxo_
-            !             if (nn%mask(i,j,k).eq.0) then
-            !                nn%SC(i,j,k,1)=vf%VF(i,j,k)*nn%SC(i,j,k,1)+(1.0_WP-vf%VF(i,j,k))*1.0_WP
-            !                nn%SC(i,j,k,2)=vf%VF(i,j,k)*nn%SC(i,j,k,2)
-            !                nn%SC(i,j,k,3)=vf%VF(i,j,k)*nn%SC(i,j,k,3)
-            !                nn%SC(i,j,k,4)=vf%VF(i,j,k)*nn%SC(i,j,k,4)+(1.0_WP-vf%VF(i,j,k))*1.0_WP
-            !                nn%SC(i,j,k,5)=vf%VF(i,j,k)*nn%SC(i,j,k,5)
-            !                nn%SC(i,j,k,6)=vf%VF(i,j,k)*nn%SC(i,j,k,6)+(1.0_WP-vf%VF(i,j,k))*1.0_WP
-            !             end if
-            !          end do
-            !       end do
-            !    end do
-            ! end block gas_scalar_forcing
-            
-            ! ! Apply all other boundary conditions on the resulting field
-            ! call nn%apply_bcond(time%t,time%dt)
-            ! ! ===================================================
-
-            ! ============ VELOCITY SOLVER ======================
-            
-=======
->>>>>>> 2c9c1335
             ! Build mid-time velocity
             fs%U=0.5_WP*(fs%U+fs%Uold)
             fs%V=0.5_WP*(fs%V+fs%Vold)
