--- conflicted
+++ resolved
@@ -9,15 +9,9 @@
 nx : 64
 
 # Droplet properties
-<<<<<<< HEAD
-Droplet diameter :        1.0
-Droplet injection time :  0.1                ! is multiplied by eddy turnover-time
-Weber number :            10
-=======
 Droplet diameter :        0.8
 Droplet injection time :  0                ! is multiplied by eddy turnover-time
 Weber number :            1e3!10
->>>>>>> 6e54816b
 Viscosity ratio :         1
 
 # Non-Newtonian modeling                      
