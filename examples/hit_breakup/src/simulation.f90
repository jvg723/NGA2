--- conflicted
+++ resolved
@@ -213,11 +213,8 @@
          use vfs_class, only: elvira,remap_storage,flux_storage
          ! Create a VOF solver with stored full-cell Lagrangian remap
          call vf%initialize(cfg=cfg,reconstruction_method=elvira,transport_method=remap_storage,name='VOF')
-<<<<<<< HEAD
          ! Create a VOF solver with detailed face flux stroage
          call vf_flux%initialize(cfg=cfg,reconstruction_method=elvira,transport_method=flux_storage,name='VOF_flux')
-=======
->>>>>>> 04158c0d
       end block create_vof
       
       ! Create a single-phase flow solver without bconds
@@ -269,6 +266,9 @@
          do k=fs%cfg%kmin_,fs%cfg%kmax_
             do j=fs%cfg%jmin_,fs%cfg%jmax_
                do i=fs%cfg%imin_,fs%cfg%imax_
+                  fs%U(i,j,k)=random_normal(m=0.0_WP,sd=Urms0)
+                  fs%V(i,j,k)=random_normal(m=0.0_WP,sd=Urms0)
+                  fs%W(i,j,k)=random_normal(m=0.0_WP,sd=Urms0)
                   fs%U(i,j,k)=random_normal(m=0.0_WP,sd=Urms0)
                   fs%V(i,j,k)=random_normal(m=0.0_WP,sd=Urms0)
                   fs%W(i,j,k)=random_normal(m=0.0_WP,sd=Urms0)
@@ -363,7 +363,6 @@
       create_smesh: block
          use irl_fortran_interface
          integer :: i,j,k,nplane,np
-<<<<<<< HEAD
          ! Include an extra variable for number of planes
          smesh=surfmesh(nvar=8,name='plic')
          smesh%varname(1)='id'
@@ -374,11 +373,6 @@
          smesh%varname(6)='Cyy'
          smesh%varname(7)='Cyz'
          smesh%varname(8)='Czz'
-=======
-         ! Include an extra variable for structure id
-         smesh=surfmesh(nvar=1,name='plic')
-         smesh%varname(1)='id'
->>>>>>> 04158c0d
          ! Transfer polygons to smesh
          call vf%update_surfmesh(smesh)
          ! Also populate id variable
@@ -391,7 +385,6 @@
          smesh%var(7,:)=0.0_WP
          smesh%var(8,:)=0.0_WP
          np=0
-<<<<<<< HEAD
          if (stabilization) then
             do k=vf%cfg%kmin_,vf%cfg%kmax_
                do j=vf%cfg%jmin_,vf%cfg%jmax_
@@ -408,15 +401,6 @@
                            smesh%var(8,np)=ve%SCrec(i,j,k,6)
                         end if
                      end do
-=======
-         do k=vf%cfg%kmin_,vf%cfg%kmax_
-            do j=vf%cfg%jmin_,vf%cfg%jmax_
-               do i=vf%cfg%imin_,vf%cfg%imax_
-                  do nplane=1,getNumberOfPlanes(vf%liquid_gas_interface(i,j,k))
-                     if (getNumberOfVertices(vf%interface_polygon(nplane,i,j,k)).gt.0) then
-                        np=np+1; smesh%var(1,np)=real(strack%id(i,j,k),WP)
-                     end if
->>>>>>> 04158c0d
                   end do
                end do
             end do
@@ -575,7 +559,6 @@
          
          ! Insert droplet
          if (.not.droplet_inserted) then
-<<<<<<< HEAD
            if (inj_evt%occurs()) then
               ! Insert droplet
               droplet_injection: block
@@ -630,29 +613,6 @@
            end if
          end if
 
-=======
-            if (inj_evt%occurs()) then
-               ! Insert droplet
-               droplet_injection: block
-                  integer :: i,j,k
-                  call insert_drop(vf=vf)
-                  droplet_inserted=.true.
-                  do k=fs%cfg%kmin_,fs%cfg%kmax_
-                     do j=fs%cfg%jmin_,fs%cfg%jmax_
-                        do i=fs%cfg%imin_,fs%cfg%imax_
-                           if (maxval(vf%VF(i-1:i,j,k)).gt.0.0_WP) fs%U(i,j,k)=0.0_WP
-                           if (maxval(vf%VF(i,j-1:j,k)).gt.0.0_WP) fs%V(i,j,k)=0.0_WP
-                           if (maxval(vf%VF(i,j,k-1:k)).gt.0.0_WP) fs%W(i,j,k)=0.0_WP
-                        end do
-                     end do
-                  end do
-                  call fs%cfg%sync(fs%U)
-                  call fs%cfg%sync(fs%V)
-                  call fs%cfg%sync(fs%W)
-               end block droplet_injection
-            end if
-         end if
->>>>>>> 04158c0d
          
          ! Remember old VOF
          vf%VFold=vf%VF
@@ -823,7 +783,6 @@
             ! Add linear forcing term based on Bassenne et al. (2016)
             if (.not.droplet_inserted) then
                linear_forcing: block
-<<<<<<< HEAD
                  use mpi_f08,  only: MPI_ALLREDUCE,MPI_SUM
                  use parallel, only: MPI_REAL_WP
                  real(WP) :: myTKE,A,myEPSp,EPSp
@@ -852,36 +811,6 @@
                  resU=resU+time%dt*(fs%U-meanU)*A*fs%rho_U
                  resV=resV+time%dt*(fs%V-meanV)*A*fs%rho_V
                  resW=resW+time%dt*(fs%W-meanW)*A*fs%rho_W
-=======
-                  use mpi_f08,  only: MPI_ALLREDUCE,MPI_SUM
-                  use parallel, only: MPI_REAL_WP
-                  real(WP) :: myTKE,A,myEPSp,EPSp
-                  integer :: i,j,k,ierr
-                  ! Calculate mean velocity
-                  call fs%cfg%integrate(A=fs%U,integral=meanU); meanU=meanU/fs%cfg%vol_total
-                  call fs%cfg%integrate(A=fs%V,integral=meanV); meanV=meanV/fs%cfg%vol_total
-                  call fs%cfg%integrate(A=fs%W,integral=meanW); meanW=meanW/fs%cfg%vol_total
-                  ! Calculate TKE and pseudo-EPS
-                  call fs%interp_vel(Ui,Vi,Wi)
-                  call fs%get_gradu(gradu=gradU)
-                  myTKE=0.0_WP; myEPSp=0.0_WP
-                  do k=fs%cfg%kmin_,fs%cfg%kmax_
-                     do j=fs%cfg%jmin_,fs%cfg%jmax_
-                        do i=fs%cfg%imin_,fs%cfg%imax_
-                           myTKE =myTKE +0.5_WP*((Ui(i,j,k)-meanU)**2+(Vi(i,j,k)-meanV)**2+(Wi(i,j,k)-meanW)**2)*fs%cfg%vol(i,j,k)
-                           myEPSp=myEPSp+fs%cfg%vol(i,j,k)*visc*(gradU(1,1,i,j,k)**2+gradU(1,2,i,j,k)**2+gradU(1,3,i,j,k)**2+&
-                           &                                     gradU(2,1,i,j,k)**2+gradU(2,2,i,j,k)**2+gradU(2,3,i,j,k)**2+&
-                           &                                     gradU(3,1,i,j,k)**2+gradU(3,2,i,j,k)**2+gradU(3,3,i,j,k)**2)
-                        end do
-                     end do
-                  end do
-                  call MPI_ALLREDUCE(myTKE ,TKE ,1,MPI_REAL_WP,MPI_SUM,fs%cfg%comm,ierr); TKE =TKE /fs%cfg%vol_total
-                  call MPI_ALLREDUCE(myEPSp,EPSp,1,MPI_REAL_WP,MPI_SUM,fs%cfg%comm,ierr); EPSp=EPSp/fs%cfg%vol_total/rho
-                  A=(EPSp-Gdtau*(TKE-TKE0))/(2.0_WP*TKE)
-                  resU=resU+time%dt*(fs%U-meanU)*A*fs%rho_U
-                  resV=resV+time%dt*(fs%V-meanV)*A*fs%rho_V
-                  resW=resW+time%dt*(fs%W-meanW)*A*fs%rho_W
->>>>>>> 04158c0d
                end block linear_forcing
             end if
             
@@ -936,7 +865,6 @@
                smesh%var(7,:)=0.0_WP
                smesh%var(8,:)=0.0_WP
                np=0
-<<<<<<< HEAD
                if (stabilization) then
                   do k=vf%cfg%kmin_,vf%cfg%kmax_
                      do j=vf%cfg%jmin_,vf%cfg%jmax_
@@ -953,15 +881,6 @@
                                  smesh%var(8,np)=ve%SCrec(i,j,k,6)
                               end if
                            end do
-=======
-               do k=vf%cfg%kmin_,vf%cfg%kmax_
-                  do j=vf%cfg%jmin_,vf%cfg%jmax_
-                     do i=vf%cfg%imin_,vf%cfg%imax_
-                        do nplane=1,getNumberOfPlanes(vf%liquid_gas_interface(i,j,k))
-                           if (getNumberOfVertices(vf%interface_polygon(nplane,i,j,k)).gt.0) then
-                              np=np+1; smesh%var(1,np)=real(strack%id(i,j,k),WP)
-                           end if
->>>>>>> 04158c0d
                         end do
                      end do
                   end do
