# Parallelization
<<<<<<< HEAD
Partition :	1 1 1
=======
Partition :	12 5 4 
>>>>>>> 840a0b98

# Mesh definition
Lx :	5
Ly :	1
Lz :	1.25
nx :	512
ny :	160
nz :	128
Stretching : 2.1

# Fluid properties and velocity
<<<<<<< HEAD
Dynamic viscosity :   1.137e-3
Density :             1000
Ubulk : 0.001
Wbulk : 0
Perturbation : 0.0001
=======
Dynamic viscosity :   0.0002
Density :             1
Ubulk : 0.1
Wbulk : 0
Perturbation : 0.01
>>>>>>> 840a0b98

# Time integration
Max timestep size : 2e-2
Max cfl number :    0.9

# Pressure solver
Pressure tolerance : 1e-6
Pressure iteration : 100

# Implicit velocity solver
Implicit tolerance : 1e-6
Implicit iteration : 100

# Ensight output
Ensight output period : 1e-1<|MERGE_RESOLUTION|>--- conflicted
+++ resolved
@@ -1,9 +1,5 @@
 # Parallelization
-<<<<<<< HEAD
 Partition :	1 1 1
-=======
-Partition :	12 5 4 
->>>>>>> 840a0b98
 
 # Mesh definition
 Lx :	5
@@ -15,19 +11,11 @@
 Stretching : 2.1
 
 # Fluid properties and velocity
-<<<<<<< HEAD
 Dynamic viscosity :   1.137e-3
 Density :             1000
 Ubulk : 0.001
 Wbulk : 0
 Perturbation : 0.0001
-=======
-Dynamic viscosity :   0.0002
-Density :             1
-Ubulk : 0.1
-Wbulk : 0
-Perturbation : 0.01
->>>>>>> 840a0b98
 
 # Time integration
 Max timestep size : 2e-2
