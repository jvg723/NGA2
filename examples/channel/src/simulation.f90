--- conflicted
+++ resolved
@@ -32,11 +32,7 @@
    real(WP), dimension(:,:,:),     allocatable :: Ui,Vi,Wi
    real(WP), dimension(:,:,:,:),   allocatable :: SR,resSC,SC_
    real(WP), dimension(:,:,:,:,:), allocatable :: gradu
-<<<<<<< HEAD
    real(WP), dimension(:),         allocatable :: dudy  ! Initial velocity gradient for initializing C tensor
-=======
-   real(WP), dimension(:),         allocatable :: omega,phi,F  ! For initializing C tensor
->>>>>>> 5965e79a
    
    !> Fluid viscosity
    real(WP) :: visc_s,visc_p
@@ -62,7 +58,7 @@
    
    
    !> Specialized subroutine that outputs the velocity distribution
-   subroutine postproc_vel(pos,ind_guess)
+   subroutine postproc_vel()
       use string,      only: str_medium
       use mpi_f08,     only: MPI_ALLREDUCE,MPI_SUM
       use parallel,    only: MPI_REAL_WP
@@ -92,11 +88,6 @@
       allocate(volmid  (fs%cfg%jmin:fs%cfg%jmax)); volmid  =0.0_WP
       allocate(voldia_ (fs%cfg%jmin:fs%cfg%jmax)); voldia_ =0.0_WP
       allocate(voldia  (fs%cfg%jmin:fs%cfg%jmax)); voldia  =0.0_WP
-<<<<<<< HEAD
-=======
-      ! allocate(distdia_(fs%cfg%jmin:fs%cfg%jmax)); distdia_=0.0_WP
-      ! allocate(distdia (fs%cfg%jmin:fs%cfg%jmax)); distdia =0.0_WP
->>>>>>> 5965e79a
       ! Integrate all data over x and z
       do k=fs%cfg%kmin_,fs%cfg%kmax_
          do j=fs%cfg%jmin_,fs%cfg%jmax_
@@ -139,10 +130,6 @@
       call MPI_ALLREDUCE(dUdyavg_,dUdyavg,fs%cfg%ny,MPI_REAL_WP,MPI_SUM,fs%cfg%comm,ierr)
       call MPI_ALLREDUCE(   Umid_,   Umid,fs%cfg%ny,MPI_REAL_WP,MPI_SUM,fs%cfg%comm,ierr)
       call MPI_ALLREDUCE(   Udia_,   Udia,fs%cfg%ny,MPI_REAL_WP,MPI_SUM,fs%cfg%comm,ierr)
-<<<<<<< HEAD
-=======
-      ! call MPI_ALLREDUCE(distdia_,distdia,fs%cfg%ny,MPI_REAL_WP,MPI_SUM,fs%cfg%comm,ierr)
->>>>>>> 5965e79a
       do j=fs%cfg%jmin,fs%cfg%jmax
          if (vol(j).gt.0.0_WP) then
             Uavg(j)   =Uavg(j)   /vol(j)
@@ -273,13 +260,7 @@
          allocate(resSC(cfg%imino_:cfg%imaxo_,cfg%jmino_:cfg%jmaxo_,cfg%kmino_:cfg%kmaxo_,6))
          allocate(SC_  (cfg%imino_:cfg%imaxo_,cfg%jmino_:cfg%jmaxo_,cfg%kmino_:cfg%kmaxo_,6)) !< Temp SC array for checking bquick bounds
          ! C matrix initial condiitons
-<<<<<<< HEAD
          allocate(dudy (128)); dudy=0.0_WP
-=======
-         allocate(omega(cfg%jmino_:cfg%jmaxo_)); omega=0.0_WP
-         allocate(phi  (cfg%jmino_:cfg%jmaxo_)); phi  =0.0_WP
-         allocate(F    (cfg%jmino_:cfg%jmaxo_)); F    =0.0_WP
->>>>>>> 5965e79a
       end block allocate_work_arrays
       
 
@@ -312,11 +293,7 @@
          call param_read('Implicit iteration',fs%implicit%maxit)
          call param_read('Implicit tolerance',fs%implicit%rcvg)
          ! Setup the solver
-<<<<<<< HEAD
          call fs%setup(pressure_ils=gmres_amg,implicit_ils=gmres_amg)
-=======
-         call fs%setup(pressure_ils=gmres_amg,implicit_ils=pcg_amg)
->>>>>>> 5965e79a
          !call fs%setup(pressure_ils=pcg_pfmg,implicit_ils=pcg_pfmg)
          ! Initialize velocity based on specified bulk
          call param_read('Ubulk',Ubulk)
@@ -364,20 +341,6 @@
          call MPI_BCAST(dudy,128,MPI_REAL_WP,0,comm,ierr)
       end block read_velgrad 
 
-      ! ! Read in the initial conditions
-      ! read_ic: block
-      !    use mpi_f08,  only: MPI_BCAST
-      !    use parallel, only: comm,amRoot,MPI_REAL_WP
-      !    real(WP), dimension(41) :: x_swh1,swh1    ! dli
-      !    integer :: ierr,iunit,i
-      !    ! Only the global root process reads the CAD files
-      !    if (amRoot) then
-      !       open(newunit=iunit,file='inital_conditons/vel_grad.txt',form='formatted',status='old',access='stream',iostat=ierr); do i=1,   41; read(iunit,'(2F12.8)') x_swh1(i),swh1(i); end do; close(iunit)
-      !    end if
-      !    ! Then the root broadcasts
-      !    call MPI_BCAST(x_swh1,   2,MPI_REAL_WP,0,comm,ierr); call MPI_BCAST(swh1,   2,MPI_REAL_WP,0,comm,ierr)
-      ! end block read_ic
-      
       ! Create a FENE model with scalar solver using BQUICK scheme
       create_fene: block
          use ils_class,  only: gmres_amg,pcg_amg,gmres_pfmg,pcg_smg,gmres_pilut
@@ -405,7 +368,6 @@
          call fm%setup(implicit_ils=gmres_amg)
          ! Initalize C tensor
          do j=fs%cfg%jmino_,fs%cfg%jmaxo_
-<<<<<<< HEAD
             ! Analytical solution parameters
             omega=((sqrt(2.00_WP)*Wei)/Lmax)*dudy(j)
             phi=log((3.00_WP*sqrt(3.00_WP)*omega/2.00_WP)+sqrt(1.00_WP+(3.00_WP*sqrt(3.00_WP)*omega/2.00_WP)**2.00_WP))
@@ -421,16 +383,6 @@
          ! Calculate T terms
          call fm%get_stressTensor(fm%SC,Wei,Lmax) 
 
-=======
-            fm%SC(:,j,:,1)=0.0_WP
-            fm%SC(:,j,:,2)=0.0_WP
-            fm%SC(:,j,:,3)=0.0_WP
-            fm%SC(:,j,:,4)=0.0_WP
-            fm%SC(:,j,:,5)=0.0_WP
-            fm%SC(:,j,:,6)=0.0_WP
-         end do
-         ! fm%SC=0.0_WP
->>>>>>> 5965e79a
       end block create_fene
 
       ! Create an LES model
