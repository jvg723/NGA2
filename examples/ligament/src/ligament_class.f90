--- conflicted
+++ resolved
@@ -77,15 +77,6 @@
 
 
    !> Function that defines a level set function for a ligament
-<<<<<<< HEAD
-	function levelset_ligament(xyz,t) result(G)
-		implicit none
-		real(WP), dimension(3),intent(in) :: xyz
-		real(WP), intent(in) :: t
-		real(WP) :: G
-	   G=0.5_WP-sqrt(xyz(1)**2+xyz(3)**2)
-	end function levelset_ligament
-=======
    function levelset_ligament(xyz,t) result(G)
       implicit none
       real(WP), dimension(3),intent(in) :: xyz
@@ -93,7 +84,6 @@
       real(WP) :: G
       G=0.5_WP-sqrt(xyz(1)**2+xyz(2)**2)
    end function levelset_ligament
->>>>>>> 783ca485
    
    
    !> Initialization of ligament simulation
