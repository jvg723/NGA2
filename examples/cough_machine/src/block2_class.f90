!> Definition for a block 2 simulation: zoomed out cough machine
module block2_class
   use string,            only: str_medium
   use precision,         only: WP
   use geometry,          only: t_wall,L_mouth,H_mouth,W_mouth,L_film,H_film,W_film,L_lip
   use config_class,      only: config
   use incomp_class,      only: incomp
   use hypre_str_class,   only: hypre_str
<<<<<<< HEAD
   use lpt_class,         only: lpt
=======
>>>>>>> 84114767
   use sgsmodel_class,    only: sgsmodel
   use timetracker_class, only: timetracker
   use ensight_class,     only: ensight
   use surfmesh_class,    only: surfmesh
   use partmesh_class,    only: partmesh
   use event_class,       only: event
   use datafile_class,    only: datafile
   use monitor_class,     only: monitor
   implicit none
   private

   public :: block2


   !> Block 2 object
   type :: block2
<<<<<<< HEAD
      class(config), pointer :: cfg                 !< Pointer to config
      type(incomp) :: fs                            !< Single-phase incompressible flow solver
      type(hypre_str) :: ps                         !< Unstructured HYPRE pressure solver
      type(hypre_str) :: is                         !< Unstructured HYPRE implicit solver
      type(lpt)       :: lp                         !< Lagrangian particle tracking
      type(partmesh)  :: pmesh                      !< Partmesh for Lagrangian particle output
      type(timetracker) :: time                     !< Time tracker
      type(sgsmodel) ::  sgs                        !< SGS model
      type(ensight) :: ens_out                      !< Ensight output
      type(event) :: ens_evt                        !< Ensight output event
      type(monitor) :: mfile,cflfile,sprayfile      !< Monitor files
=======
      class(config), pointer :: cfg       !< Pointer to config
      type(incomp) :: fs                  !< Single-phase incompressible flow solver
      type(hypre_str) :: ps               !< Structured HYPRE pressure solver
      type(hypre_str) :: is               !< Structured HYPRE implicit solver
      type(timetracker) :: time           !< Time tracker
      type(sgsmodel) ::  sgs              !< SGS model
      type(ensight) :: ens_out            !< Ensight output
      type(event) :: ens_evt              !< Ensight output event
      type(monitor) :: mfile,cflfile      !< Monitor files
>>>>>>> 84114767
      !> Private work arrays
      real(WP), dimension(:,:,:),   allocatable :: resU,resV,resW
      real(WP), dimension(:,:,:),   allocatable :: Ui,Vi,Wi
      real(WP), dimension(:,:,:,:), allocatable :: SR
      !> Nudging region
      real(WP) :: nudge_trans
      real(WP) :: nudge_xmin,nudge_xmax
      real(WP) :: nudge_ymin,nudge_ymax
      real(WP) :: nudge_zmin,nudge_zmax
   contains
      procedure :: init                   !< Initialize block
      procedure :: step                   !< Advance block
      procedure :: final                  !< Finalize block
   end type block2


   !> Gas viscosity
   real(WP) :: visc_g
<<<<<<< HEAD


contains

   !> Function that localizes the leftmost domain boundary
   function left_boundary(pg,i,j,k) result(isIn)
=======
   
   !> Inflow parameters
   real(WP) :: Uin,delta,Uco
   
   
contains
   
   
   !> Function that localizes the leftmost domain boundary
   ! function left_boundary(pg,i,j,k) result(isIn)
   !    use pgrid_class, only: pgrid
   !    class(pgrid), intent(in) :: pg
   !    integer, intent(in) :: i,j,k
   !    logical :: isIn
   !    isIn=.false.
   !    if (i.eq.pg%imin) isIn=.true.
   ! end function left_boundary
   
   
   !> Function that localizes the left domain boundary, inside the mouth
   function left_boundary_mouth(pg,i,j,k) result(isIn)
>>>>>>> 84114767
      use pgrid_class, only: pgrid
      class(pgrid), intent(in) :: pg
      integer, intent(in) :: i,j,k
      logical :: isIn
      isIn=.false.
<<<<<<< HEAD
      if (i.eq.pg%imin) isIn=.true.
   end function left_boundary

   !> Function that localizes the right domain boundary
   function right_boundary(pg,i,j,k) result(isIn)
=======
      if (i.eq.pg%imin.and.pg%ym(j).gt.0.0_WP.and.pg%ym(j).lt.H_mouth.and.abs(pg%zm(k)).lt.0.5_WP*W_mouth) isIn=.true.
   end function left_boundary_mouth
   
   
   !> Function that localizes the left domain boundary, outside the mouth
   function left_boundary_coflow(pg,i,j,k) result(isIn)
>>>>>>> 84114767
      use pgrid_class, only: pgrid
      class(pgrid), intent(in) :: pg
      integer, intent(in) :: i,j,k
      logical :: isIn
      isIn=.false.
<<<<<<< HEAD
      if (i.eq.pg%imax+1) isIn=.true.
   end function right_boundary


   !> Function that localizes the top domain boundary
   function top_boundary(pg,i,j,k) result(isIn)
      use pgrid_class, only: pgrid
      implicit none
=======
      if (i.eq.pg%imin.and.(pg%ym(j).le.-t_wall.or.pg%ym(j).ge.H_mouth+t_wall.or.abs(pg%zm(k)).ge.0.5_WP*W_mouth+t_wall)) isIn=.true.
   end function left_boundary_coflow
   
   
   !> Function that localizes the rightmost domain boundary
   function right_boundary(pg,i,j,k) result(isIn)
      use pgrid_class, only: pgrid
>>>>>>> 84114767
      class(pgrid), intent(in) :: pg
      integer, intent(in) :: i,j,k
      logical :: isIn
      isIn=.false.
<<<<<<< HEAD
      if (j.eq.pg%jmax+1) isIn=.true.
   end function top_boundary


   !> Function that localizes the bottom domain boundary
   function bottom_boundary(pg,i,j,k) result(isIn)
      use pgrid_class, only: pgrid
      implicit none
      class(pgrid), intent(in) :: pg
      integer, intent(in) :: i,j,k
      logical :: isIn
      isIn=.false.
      if (j.eq.pg%jmin) isIn=.true.
   end function bottom_boundary


=======
      if (i.eq.pg%imax+1) isIn=.true.
   end function right_boundary
   
   
   !> Function that localizes the top domain boundary
   ! function top_boundary(pg,i,j,k) result(isIn)
   !    use pgrid_class, only: pgrid
   !    class(pgrid), intent(in) :: pg
   !    integer, intent(in) :: i,j,k
   !    logical :: isIn
   !    isIn=.false.
   !    if (j.eq.pg%jmax+1) isIn=.true.
   ! end function top_boundary
   
   
   !> Function that localizes the bottom domain boundary
   ! function bottom_boundary(pg,i,j,k) result(isIn)
   !    use pgrid_class, only: pgrid
   !    class(pgrid), intent(in) :: pg
   !    integer, intent(in) :: i,j,k
   !    logical :: isIn
   !    isIn=.false.
   !    if (j.eq.pg%jmin) isIn=.true.
   ! end function bottom_boundary
   
   
>>>>>>> 84114767
   !> Initialization of block 2
   subroutine init(b)
      use param, only: param_read
      implicit none
      class(block2), intent(inout) :: b


      ! Allocate work arrays for cfg
      allocate_work_arrays: block
         allocate(b%resU(b%cfg%imino_:b%cfg%imaxo_,b%cfg%jmino_:b%cfg%jmaxo_,b%cfg%kmino_:b%cfg%kmaxo_))
         allocate(b%resV(b%cfg%imino_:b%cfg%imaxo_,b%cfg%jmino_:b%cfg%jmaxo_,b%cfg%kmino_:b%cfg%kmaxo_))
         allocate(b%resW(b%cfg%imino_:b%cfg%imaxo_,b%cfg%jmino_:b%cfg%jmaxo_,b%cfg%kmino_:b%cfg%kmaxo_))
         allocate(b%Ui  (b%cfg%imino_:b%cfg%imaxo_,b%cfg%jmino_:b%cfg%jmaxo_,b%cfg%kmino_:b%cfg%kmaxo_))
         allocate(b%Vi  (b%cfg%imino_:b%cfg%imaxo_,b%cfg%jmino_:b%cfg%jmaxo_,b%cfg%kmino_:b%cfg%kmaxo_))
         allocate(b%Wi  (b%cfg%imino_:b%cfg%imaxo_,b%cfg%jmino_:b%cfg%jmaxo_,b%cfg%kmino_:b%cfg%kmaxo_))
         allocate(b%SR(6,b%cfg%imino_:b%cfg%imaxo_,b%cfg%jmino_:b%cfg%jmaxo_,b%cfg%kmino_:b%cfg%kmaxo_))
      end block allocate_work_arrays


      ! Initialize time tracker
      initialize_timetracker: block
         b%time=timetracker(b%cfg%amRoot,name='cough_machine_out')
         call param_read('2 Max timestep size',b%time%dtmax)
         call param_read('Max cfl number',b%time%cflmax)
         call param_read('Max time',b%time%tmax)
         b%time%dt=b%time%dtmax
         b%time%itmax=2
      end block initialize_timetracker


      ! Create a single-phase flow solver with bconds
      create_solver: block
         use incomp_class,    only: dirichlet,clipped_neumann,neumann
         use hypre_str_class, only: pcg_pfmg
         ! Create a single-phase flow solver
         b%fs=incomp(cfg=b%cfg,name='Single-phase NS')
         ! Assign constant viscosity to each phase
         call param_read('Gas dynamic viscosity',visc_g)
         b%fs%visc=visc_g
         ! Assign constant density to each phase
         call param_read('Gas density',b%fs%rho)
         ! Apply clipped Neumann on the right
         call b%fs%add_bcond(name='outflow',type=clipped_neumann,face='x',dir=+1,canCorrect=.true.,locator=right_boundary)
<<<<<<< HEAD
         ! Apply Neumann everywhere else
         call b%fs%add_bcond(name=   'top',type=neumann,face='y',dir=+1,canCorrect=.false.,locator=   top_boundary)
         call b%fs%add_bcond(name='bottom',type=neumann,face='y',dir=-1,canCorrect=.false.,locator=bottom_boundary)
         call b%fs%add_bcond(name=  'left',type=neumann,face='x',dir=-1,canCorrect=.false.,locator=  left_boundary)
=======
         ! Apply Dirichlet at inlet
         call b%fs%add_bcond(name='inflow' ,type=dirichlet      ,face='x',dir=-1,canCorrect=.false.,locator=left_boundary_mouth)
         call b%fs%add_bcond(name='coflow' ,type=dirichlet      ,face='x',dir=-1,canCorrect=.false.,locator=left_boundary_coflow)
         ! Apply Neumann everywhere else
         !call b%fs%add_bcond(name=   'top',type=neumann,face='y',dir=+1,canCorrect=.false.,locator=   top_boundary)
         !call b%fs%add_bcond(name='bottom',type=neumann,face='y',dir=-1,canCorrect=.false.,locator=bottom_boundary)
         !call b%fs%add_bcond(name=  'left',type=neumann,face='x',dir=-1,canCorrect=.false.,locator=  left_boundary)
>>>>>>> 84114767
         ! Prepare and configure pressure solver
         b%ps=hypre_str(cfg=b%cfg,name='Pressure',method=pcg_pfmg,nst=7)
         b%ps%maxlevel=12
         call param_read('Pressure iteration',b%ps%maxit)
         call param_read('Pressure tolerance',b%ps%rcvg)
         ! Prepare and configure implicit solver
         b%is=hypre_str(cfg=b%cfg,name='Implicit',method=pcg_pfmg,nst=7)
         call param_read('Implicit iteration',b%is%maxit)
         call param_read('Implicit tolerance',b%is%rcvg)
         ! Setup the solver
         call b%fs%setup(pressure_solver=b%ps,implicit_solver=b%is)
      end block create_solver


      ! Initialize our velocity field
      initialize_velocity: block
         use incomp_class, only: bcond
<<<<<<< HEAD
         use random,     only: random_uniform
=======
         use random,       only: random_uniform
>>>>>>> 84114767
         type(bcond), pointer :: mybc
         integer  :: n,i,j,k
         ! Zero initial field
         b%fs%U=0.0_WP; b%fs%V=0.0_WP; b%fs%W=0.0_WP
<<<<<<< HEAD
=======
         ! Apply Dirichlet at inlet
         call param_read('Gas velocity',Uin)
         call param_read('Gas thickness',delta)
         !call param_read('Gas perturbation',Urand)
         call b%fs%get_bcond('inflow',mybc)
         do n=1,mybc%itr%no_
            i=mybc%itr%map(1,n); j=mybc%itr%map(2,n); k=mybc%itr%map(3,n)
            b%fs%U(i,j,k)=Uin*tanh(2.0_WP*(0.5_WP*W_mouth-abs(b%fs%cfg%zm(k)))/delta)*tanh(2.0_WP*b%fs%cfg%ym(j)/delta)*tanh(2.0_WP*(H_mouth-b%fs%cfg%ym(j))/delta)
         end do
         call param_read('Gas coflow',Uco)
         call b%fs%get_bcond('coflow',mybc)
         do n=1,mybc%itr%no_
            i=mybc%itr%map(1,n); j=mybc%itr%map(2,n); k=mybc%itr%map(3,n)
            b%fs%U(i,j,k)=Uco
         end do
>>>>>>> 84114767
         ! Apply all other boundary conditions
         call b%fs%apply_bcond(b%time%t,b%time%dt)
         ! Compute MFR through all boundary conditions
         call b%fs%get_mfr()
         ! Adjust MFR for global mass balance
         call b%fs%correct_mfr()
         ! Compute cell-centered velocity
         call b%fs%interp_vel(b%Ui,b%Vi,b%Wi)
         ! Compute divergence
         call b%fs%get_div()
      end block initialize_velocity


      ! Create an LES model
      create_sgs: block
         b%sgs=sgsmodel(cfg=b%fs%cfg,umask=b%fs%umask,vmask=b%fs%vmask,wmask=b%fs%wmask)
      end block create_sgs

      ! Initialize our Lagrangian spray solver
      initialize_lpt: block
         ! Create solver
         b%lp=lpt(cfg=b%cfg,name='spray')
         ! Get droplet density from the input
         call param_read('Liquid density',b%lp%rho)
      end block initialize_lpt

      ! Create partmesh object for Lagrangian particle output
      create_pmesh: block
         integer :: i
         ! Include an extra variable for droplet diameter
         b%pmesh=partmesh(nvar=1,name='lpt')
         b%pmesh%varname(1)='diameter'
         ! Transfer particles to pmesh
         call b%lp%update_partmesh(b%pmesh)
         ! Also populate diameter variable
         do i=1,b%lp%np_
            b%pmesh%var(1,i)=b%lp%p(i)%d
         end do
      end block create_pmesh

      ! Add Ensight output
      create_ensight: block
         ! Create Ensight output from cfg
         b%ens_out=ensight(b%cfg,'cough_out')
         ! Create event for Ensight output
         b%ens_evt=event(b%time,'Ensight output')
         call param_read('Ensight output period',b%ens_evt%tper)
         ! Add variables to output
         call b%ens_out%add_vector('velocity',b%Ui,b%Vi,b%Wi)
         call b%ens_out%add_scalar('visc_t',b%sgs%visc)
         call b%ens_out%add_particle('spray',b%pmesh)
         ! Output to ensight
         if (b%ens_evt%occurs()) call b%ens_out%write_data(b%time%t)
      end block create_ensight

      ! Create a monitor file
      create_monitor: block
         ! Prepare some info about fields
         call b%fs%get_cfl(b%time%dt,b%time%cfl)
         call b%fs%get_max()
         ! Create simulation monitor
         b%mfile=monitor(b%fs%cfg%amRoot,'simulation2')
         call b%mfile%add_column(b%time%n,'Timestep number')
         call b%mfile%add_column(b%time%t,'Time')
         call b%mfile%add_column(b%time%dt,'Timestep size')
         call b%mfile%add_column(b%time%cfl,'Maximum CFL')
         call b%mfile%add_column(b%fs%Umax,'Umax')
         call b%mfile%add_column(b%fs%Vmax,'Vmax')
         call b%mfile%add_column(b%fs%Wmax,'Wmax')
         call b%mfile%add_column(b%fs%Pmax,'Pmax')
         call b%mfile%add_column(b%fs%divmax,'Maximum divergence')
         call b%mfile%add_column(b%fs%psolv%it,'Pressure iteration')
         call b%mfile%add_column(b%fs%psolv%rerr,'Pressure error')
         call b%mfile%write()
         ! Create CFL monitor
         b%cflfile=monitor(b%fs%cfg%amRoot,'cfl2')
         call b%cflfile%add_column(b%time%n,'Timestep number')
         call b%cflfile%add_column(b%time%t,'Time')
         call b%cflfile%add_column(b%fs%CFLc_x,'Convective xCFL')
         call b%cflfile%add_column(b%fs%CFLc_y,'Convective yCFL')
         call b%cflfile%add_column(b%fs%CFLc_z,'Convective zCFL')
         call b%cflfile%add_column(b%fs%CFLv_x,'Viscous xCFL')
         call b%cflfile%add_column(b%fs%CFLv_y,'Viscous yCFL')
         call b%cflfile%add_column(b%fs%CFLv_z,'Viscous zCFL')
         call b%cflfile%write()
         ! Create a spray monitor
         b%sprayfile=monitor(amroot=b%lp%cfg%amRoot,name='spray')
         call b%sprayfile%add_column(b%time%n,'Timestep number')
         call b%sprayfile%add_column(b%time%t,'Time')
         call b%sprayfile%add_column(b%time%dt,'Timestep size')
         call b%sprayfile%add_column(b%lp%np,'Droplet number')
         call b%sprayfile%add_column(b%lp%Umin, 'Umin')
         call b%sprayfile%add_column(b%lp%Umax, 'Umax')
         call b%sprayfile%add_column(b%lp%Umean,'Umean')
         call b%sprayfile%add_column(b%lp%Vmin, 'Vmin')
         call b%sprayfile%add_column(b%lp%Vmax, 'Vmax')
         call b%sprayfile%add_column(b%lp%Vmean,'Vmean')
         call b%sprayfile%add_column(b%lp%Wmin, 'Wmin')
         call b%sprayfile%add_column(b%lp%Wmax, 'Wmax')
         call b%sprayfile%add_column(b%lp%Wmean,'Wmean')
         call b%sprayfile%add_column(b%lp%dmin, 'dmin')
         call b%sprayfile%add_column(b%lp%dmax, 'dmax')
         call b%sprayfile%add_column(b%lp%dmean,'dmean')
         call b%sprayfile%write()
      end block create_monitor


   end subroutine init


   !> Take a time step with block 2
   subroutine step(b,Unudge,Vnudge,Wnudge)
      implicit none
      class(block2), intent(inout) :: b
      real(WP), dimension(b%cfg%imino_:b%cfg%imaxo_,b%cfg%jmino_:b%cfg%jmaxo_,b%cfg%kmino_:b%cfg%jmaxo_), intent(inout) :: Unudge     !< Updated to (imino_:imaxo_,jmino_:jmaxo_,kmino_:kmaxo_)
      real(WP), dimension(b%cfg%imino_:b%cfg%imaxo_,b%cfg%jmino_:b%cfg%jmaxo_,b%cfg%kmino_:b%cfg%jmaxo_), intent(inout) :: Vnudge     !< Updated to (imino_:imaxo_,jmino_:jmaxo_,kmino_:kmaxo_)
      real(WP), dimension(b%cfg%imino_:b%cfg%imaxo_,b%cfg%jmino_:b%cfg%jmaxo_,b%cfg%kmino_:b%cfg%jmaxo_), intent(inout) :: Wnudge     !< Updated to (imino_:imaxo_,jmino_:jmaxo_,kmino_:kmaxo_)

      ! Increment time
      call b%fs%get_cfl(b%time%dt,b%time%cfl)
      call b%time%adjust_dt()
      call b%time%increment()

      ! Advance particles by full dt
      b%resU=b%fs%rho; b%resV=b%fs%visc
      call b%lp%advance(dt=b%time%dt,U=b%fs%U,V=b%fs%V,W=b%fs%W,rho=b%resU,visc=b%resV)

      ! Remember old velocity
      b%fs%Uold=b%fs%U
      b%fs%Vold=b%fs%V
      b%fs%Wold=b%fs%W

      ! Apply time-varying Dirichlet conditions
      ! This is where time-dpt Dirichlet would be enforced

      ! Reset here gas viscosity
      b%fs%visc=visc_g

      ! Turbulence modeling
      call b%fs%get_strainrate(Ui=b%Ui,Vi=b%Vi,Wi=b%Wi,SR=b%SR)
      b%resU=b%fs%rho
      call b%sgs%get_visc(dt=b%time%dtold,rho=b%resU,Ui=b%Ui,Vi=b%Vi,Wi=b%Wi,SR=b%SR)
      where (b%sgs%visc.lt.-b%fs%visc)
         b%sgs%visc=-b%fs%visc
      end where
      b%fs%visc=b%fs%visc+b%sgs%visc

      ! Perform sub-iterations
      do while (b%time%it.le.b%time%itmax)

         ! Build mid-time velocity
         b%fs%U=0.5_WP*(b%fs%U+b%fs%Uold)
         b%fs%V=0.5_WP*(b%fs%V+b%fs%Vold)
         b%fs%W=0.5_WP*(b%fs%W+b%fs%Wold)

         ! Explicit calculation of drho*u/dt from NS
         call b%fs%get_dmomdt(b%resU,b%resV,b%resW)

         ! Assemble explicit residual
         b%resU=-2.0_WP*(b%fs%rho*b%fs%U-b%fs%rho*b%fs%Uold)+b%time%dt*b%resU
         b%resV=-2.0_WP*(b%fs%rho*b%fs%V-b%fs%rho*b%fs%Vold)+b%time%dt*b%resV
         b%resW=-2.0_WP*(b%fs%rho*b%fs%W-b%fs%rho*b%fs%Wold)+b%time%dt*b%resW

         ! Add nudging term here
         nudge: block
            real(WP), dimension(3) :: pos
            real(WP) :: dist
            integer :: i,j,k
            do k=b%fs%cfg%kmin_,b%fs%cfg%kmax_
               do j=b%fs%cfg%jmin_,b%fs%cfg%jmax_
                  do i=b%fs%cfg%imin_,b%fs%cfg%imax_
                     if (b%fs%umask(i,j,k).eq.0) then
                        pos=[b%fs%cfg%x(i),b%fs%cfg%ym(j),b%fs%cfg%zm(k)]
                        dist=min(b%nudge_xmax-pos(1),pos(1)-b%nudge_xmin,&
                        &        b%nudge_ymax-pos(2),pos(2)-b%nudge_ymin,&
                        &        b%nudge_zmax-pos(3),pos(3)-b%nudge_zmin)/b%nudge_trans
                        dist=min(max(dist,0.0_WP),1.0_WP)
                        b%resU(i,j,k)=b%resU(i,j,k)+(Unudge(i,j,k)-b%fs%U(i,j,k))*dist**2
                     end if
                     if (b%fs%vmask(i,j,k).eq.0) then
                        pos=[b%fs%cfg%xm(i),b%fs%cfg%y(j),b%fs%cfg%zm(k)]
                        dist=min(b%nudge_xmax-pos(1),pos(1)-b%nudge_xmin,&
                        &        b%nudge_ymax-pos(2),pos(2)-b%nudge_ymin,&
                        &        b%nudge_zmax-pos(3),pos(3)-b%nudge_zmin)/b%nudge_trans
                        dist=min(max(dist,0.0_WP),1.0_WP)
                        b%resV(i,j,k)=b%resV(i,j,k)+(Vnudge(i,j,k)-b%fs%V(i,j,k))*dist**2
                     end if
                     if (b%fs%wmask(i,j,k).eq.0) then
                        pos=[b%fs%cfg%xm(i),b%fs%cfg%ym(j),b%fs%cfg%z(k)]
                        dist=min(b%nudge_xmax-pos(1),pos(1)-b%nudge_xmin,&
                        &        b%nudge_ymax-pos(2),pos(2)-b%nudge_ymin,&
                        &        b%nudge_zmax-pos(3),pos(3)-b%nudge_zmin)/b%nudge_trans
                        dist=min(max(dist,0.0_WP),1.0_WP)
                        b%resW(i,j,k)=b%resW(i,j,k)+(Wnudge(i,j,k)-b%fs%W(i,j,k))*dist**2
                     end if
                  end do
               end do
            end do
         end block nudge

         ! Form implicit residuals
         call b%fs%solve_implicit(b%time%dt,b%resU,b%resV,b%resW)

         ! Apply these residuals
         b%fs%U=2.0_WP*b%fs%U-b%fs%Uold+b%resU
         b%fs%V=2.0_WP*b%fs%V-b%fs%Vold+b%resV
         b%fs%W=2.0_WP*b%fs%W-b%fs%Wold+b%resW

         ! Apply other boundary conditions on the resulting fields
         call b%fs%apply_bcond(b%time%t,b%time%dt)

         ! Solve Poisson equation
         call b%fs%correct_mfr()
         call b%fs%get_div()
         b%ps%rhs=-b%fs%cfg%vol*b%fs%div*b%fs%rho/b%time%dt
         b%ps%sol=0.0_WP
         call b%ps%solve()

         ! Correct velocity
         call b%fs%get_pgrad(b%ps%sol,b%resU,b%resV,b%resW)
         b%fs%P=b%fs%P+b%ps%sol
         b%fs%U=b%fs%U-b%time%dt*b%resU/b%fs%rho
         b%fs%V=b%fs%V-b%time%dt*b%resV/b%fs%rho
         b%fs%W=b%fs%W-b%time%dt*b%resW/b%fs%rho

         ! Increment sub-iteration counter
         b%time%it=b%time%it+1

      end do

      ! Recompute interpolated velocity and divergence
      call b%fs%interp_vel(b%Ui,b%Vi,b%Wi)
      call b%fs%get_div()

      ! Output to ensight
      if (b%ens_evt%occurs()) then
         ! Update partmesh object
         update_pmesh: block
            integer :: i
            ! Transfer particles to pmesh
            call b%lp%update_partmesh(b%pmesh)
            ! Also populate diameter variable
            do i=1,b%lp%np_
               b%pmesh%var(1,i)=b%lp%p(i)%d
            end do
         end block update_pmesh
         ! Perform ensight output
         call b%ens_out%write_data(b%time%t)
      end if

      ! Perform and output monitoring
      call b%fs%get_max()
      call b%lp%get_max()
      call b%mfile%write()
      call b%cflfile%write()
      call b%sprayfile%write()

   end subroutine step


   !> Finalize b1 simulation
   subroutine final(b)
      implicit none
      class(block2), intent(inout) :: b

      ! Deallocate work arrays
      deallocate(b%resU,b%resV,b%resW,b%Ui,b%Vi,b%Wi,b%SR)

   end subroutine final


end module block2_class<|MERGE_RESOLUTION|>--- conflicted
+++ resolved
@@ -6,10 +6,7 @@
    use config_class,      only: config
    use incomp_class,      only: incomp
    use hypre_str_class,   only: hypre_str
-<<<<<<< HEAD
    use lpt_class,         only: lpt
-=======
->>>>>>> 84114767
    use sgsmodel_class,    only: sgsmodel
    use timetracker_class, only: timetracker
    use ensight_class,     only: ensight
@@ -26,7 +23,6 @@
 
    !> Block 2 object
    type :: block2
-<<<<<<< HEAD
       class(config), pointer :: cfg                 !< Pointer to config
       type(incomp) :: fs                            !< Single-phase incompressible flow solver
       type(hypre_str) :: ps                         !< Unstructured HYPRE pressure solver
@@ -38,17 +34,6 @@
       type(ensight) :: ens_out                      !< Ensight output
       type(event) :: ens_evt                        !< Ensight output event
       type(monitor) :: mfile,cflfile,sprayfile      !< Monitor files
-=======
-      class(config), pointer :: cfg       !< Pointer to config
-      type(incomp) :: fs                  !< Single-phase incompressible flow solver
-      type(hypre_str) :: ps               !< Structured HYPRE pressure solver
-      type(hypre_str) :: is               !< Structured HYPRE implicit solver
-      type(timetracker) :: time           !< Time tracker
-      type(sgsmodel) ::  sgs              !< SGS model
-      type(ensight) :: ens_out            !< Ensight output
-      type(event) :: ens_evt              !< Ensight output event
-      type(monitor) :: mfile,cflfile      !< Monitor files
->>>>>>> 84114767
       !> Private work arrays
       real(WP), dimension(:,:,:),   allocatable :: resU,resV,resW
       real(WP), dimension(:,:,:),   allocatable :: Ui,Vi,Wi
@@ -67,14 +52,6 @@
 
    !> Gas viscosity
    real(WP) :: visc_g
-<<<<<<< HEAD
-
-
-contains
-
-   !> Function that localizes the leftmost domain boundary
-   function left_boundary(pg,i,j,k) result(isIn)
-=======
    
    !> Inflow parameters
    real(WP) :: Uin,delta,Uco
@@ -96,41 +73,22 @@
    
    !> Function that localizes the left domain boundary, inside the mouth
    function left_boundary_mouth(pg,i,j,k) result(isIn)
->>>>>>> 84114767
       use pgrid_class, only: pgrid
       class(pgrid), intent(in) :: pg
       integer, intent(in) :: i,j,k
       logical :: isIn
       isIn=.false.
-<<<<<<< HEAD
-      if (i.eq.pg%imin) isIn=.true.
-   end function left_boundary
-
-   !> Function that localizes the right domain boundary
-   function right_boundary(pg,i,j,k) result(isIn)
-=======
       if (i.eq.pg%imin.and.pg%ym(j).gt.0.0_WP.and.pg%ym(j).lt.H_mouth.and.abs(pg%zm(k)).lt.0.5_WP*W_mouth) isIn=.true.
    end function left_boundary_mouth
    
    
    !> Function that localizes the left domain boundary, outside the mouth
    function left_boundary_coflow(pg,i,j,k) result(isIn)
->>>>>>> 84114767
       use pgrid_class, only: pgrid
       class(pgrid), intent(in) :: pg
       integer, intent(in) :: i,j,k
       logical :: isIn
       isIn=.false.
-<<<<<<< HEAD
-      if (i.eq.pg%imax+1) isIn=.true.
-   end function right_boundary
-
-
-   !> Function that localizes the top domain boundary
-   function top_boundary(pg,i,j,k) result(isIn)
-      use pgrid_class, only: pgrid
-      implicit none
-=======
       if (i.eq.pg%imin.and.(pg%ym(j).le.-t_wall.or.pg%ym(j).ge.H_mouth+t_wall.or.abs(pg%zm(k)).ge.0.5_WP*W_mouth+t_wall)) isIn=.true.
    end function left_boundary_coflow
    
@@ -138,29 +96,10 @@
    !> Function that localizes the rightmost domain boundary
    function right_boundary(pg,i,j,k) result(isIn)
       use pgrid_class, only: pgrid
->>>>>>> 84114767
       class(pgrid), intent(in) :: pg
       integer, intent(in) :: i,j,k
       logical :: isIn
       isIn=.false.
-<<<<<<< HEAD
-      if (j.eq.pg%jmax+1) isIn=.true.
-   end function top_boundary
-
-
-   !> Function that localizes the bottom domain boundary
-   function bottom_boundary(pg,i,j,k) result(isIn)
-      use pgrid_class, only: pgrid
-      implicit none
-      class(pgrid), intent(in) :: pg
-      integer, intent(in) :: i,j,k
-      logical :: isIn
-      isIn=.false.
-      if (j.eq.pg%jmin) isIn=.true.
-   end function bottom_boundary
-
-
-=======
       if (i.eq.pg%imax+1) isIn=.true.
    end function right_boundary
    
@@ -187,7 +126,6 @@
    ! end function bottom_boundary
    
    
->>>>>>> 84114767
    !> Initialization of block 2
    subroutine init(b)
       use param, only: param_read
@@ -231,12 +169,6 @@
          call param_read('Gas density',b%fs%rho)
          ! Apply clipped Neumann on the right
          call b%fs%add_bcond(name='outflow',type=clipped_neumann,face='x',dir=+1,canCorrect=.true.,locator=right_boundary)
-<<<<<<< HEAD
-         ! Apply Neumann everywhere else
-         call b%fs%add_bcond(name=   'top',type=neumann,face='y',dir=+1,canCorrect=.false.,locator=   top_boundary)
-         call b%fs%add_bcond(name='bottom',type=neumann,face='y',dir=-1,canCorrect=.false.,locator=bottom_boundary)
-         call b%fs%add_bcond(name=  'left',type=neumann,face='x',dir=-1,canCorrect=.false.,locator=  left_boundary)
-=======
          ! Apply Dirichlet at inlet
          call b%fs%add_bcond(name='inflow' ,type=dirichlet      ,face='x',dir=-1,canCorrect=.false.,locator=left_boundary_mouth)
          call b%fs%add_bcond(name='coflow' ,type=dirichlet      ,face='x',dir=-1,canCorrect=.false.,locator=left_boundary_coflow)
@@ -244,7 +176,6 @@
          !call b%fs%add_bcond(name=   'top',type=neumann,face='y',dir=+1,canCorrect=.false.,locator=   top_boundary)
          !call b%fs%add_bcond(name='bottom',type=neumann,face='y',dir=-1,canCorrect=.false.,locator=bottom_boundary)
          !call b%fs%add_bcond(name=  'left',type=neumann,face='x',dir=-1,canCorrect=.false.,locator=  left_boundary)
->>>>>>> 84114767
          ! Prepare and configure pressure solver
          b%ps=hypre_str(cfg=b%cfg,name='Pressure',method=pcg_pfmg,nst=7)
          b%ps%maxlevel=12
@@ -262,17 +193,11 @@
       ! Initialize our velocity field
       initialize_velocity: block
          use incomp_class, only: bcond
-<<<<<<< HEAD
          use random,     only: random_uniform
-=======
-         use random,       only: random_uniform
->>>>>>> 84114767
          type(bcond), pointer :: mybc
          integer  :: n,i,j,k
          ! Zero initial field
          b%fs%U=0.0_WP; b%fs%V=0.0_WP; b%fs%W=0.0_WP
-<<<<<<< HEAD
-=======
          ! Apply Dirichlet at inlet
          call param_read('Gas velocity',Uin)
          call param_read('Gas thickness',delta)
@@ -288,7 +213,6 @@
             i=mybc%itr%map(1,n); j=mybc%itr%map(2,n); k=mybc%itr%map(3,n)
             b%fs%U(i,j,k)=Uco
          end do
->>>>>>> 84114767
          ! Apply all other boundary conditions
          call b%fs%apply_bcond(b%time%t,b%time%dt)
          ! Compute MFR through all boundary conditions
