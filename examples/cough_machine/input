# Block definitions
# 1=block zoomed in on mouth
# 2=block zoomed out on container

# Parallelization
1 Partition : 9 1 1
2 Partition : 9 1 1

# Zoomed in mesh definition
<<<<<<< HEAD
1 Lx :  0.1
1 Ly :  0.03
1 Lz :  0.0005
1 nx :  100
1 ny :  30
1 nz :  1
=======
1 Uniform Lx :  0.1
1 Uniform Ly :  0.03
1 Uniform Lz :  0.0005
1 Uniform nx :  200
1 Uniform ny :  60
1 Uniform nz :  1
1 Total nx :  200
1 Total ny :  100
1 Total nz :  1
1 Stretching x : 1.08
1 Stretching y : 1.08
1 Stretching z : 1
>>>>>>> 84114767

# Zoomed out mesh definition
2 Uniform Lx :  0.3
2 Uniform Ly :  0.1
2 Uniform Lz :  0.0005
2 Uniform nx :  60
2 Uniform ny :  30
2 Uniform nz :  1
2 Total nx :  92
2 Total ny :  80
2 Total nz :  1
2 Stretching x : 1.08
2 Stretching y : 1.08
2 Stretching z : 1

# Injection velocity
Gas velocity :       20
Gas thickness :      0.001
Gas perturbation :   1
Gas coflow :         2

# Fluid properties
Gravity :                     0 -9.81 0
Liquid dynamic viscosity :    1.137e-3
Gas dynamic viscosity :       1.780e-5
Liquid density :              1000
Gas density :                 1.226
Surface tension coefficient : 0.0728
Static contact angle :        60

# Time integration
1 Max timestep size : 1e-5
2 Max timestep size : 1e-5
Max cfl number :    0.9
Max time :          0.2

# Pressure solver
Pressure tolerance : 1e-6
Pressure iteration : 100

# Implicit velocity solver
Implicit tolerance : 1e-6
Implicit iteration : 100

# Ensight ouput
Ensight output period : 1e-3<|MERGE_RESOLUTION|>--- conflicted
+++ resolved
@@ -7,14 +7,6 @@
 2 Partition : 9 1 1
 
 # Zoomed in mesh definition
-<<<<<<< HEAD
-1 Lx :  0.1
-1 Ly :  0.03
-1 Lz :  0.0005
-1 nx :  100
-1 ny :  30
-1 nz :  1
-=======
 1 Uniform Lx :  0.1
 1 Uniform Ly :  0.03
 1 Uniform Lz :  0.0005
@@ -27,7 +19,6 @@
 1 Stretching x : 1.08
 1 Stretching y : 1.08
 1 Stretching z : 1
->>>>>>> 84114767
 
 # Zoomed out mesh definition
 2 Uniform Lx :  0.3
