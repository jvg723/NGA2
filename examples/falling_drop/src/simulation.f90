!> Various definitions and tools for running an NGA2 simulation
module simulation
	use precision,         only: WP
	use geometry,          only: cfg
	use hypre_str_class,   only: hypre_str
	use ddadi_class,       only: ddadi
	use tpns_class,        only: tpns
	use vfs_class,         only: vfs
	use fene_class,        only: fene
	use timetracker_class, only: timetracker
	use ensight_class,     only: ensight
	use surfmesh_class,    only: surfmesh
	use event_class,       only: event
	use monitor_class,     only: monitor
	implicit none
	private
	
	!> Get a couple linear solvers, a two-phase flow solver and volume fraction solver and corresponding time tracker
	type(hypre_str),   public :: ps
	type(ddadi),       public :: vs,ss
	type(tpns),        public :: fs
	type(vfs),         public :: vf
	type(fene),        public :: fm
	type(timetracker), public :: time
	
	!> Ensight postprocessing
	type(surfmesh) :: smesh
	type(ensight)  :: ens_out
	type(event)    :: ens_evt
	
	!> Simulation monitor file
	type(monitor) :: mfile,cflfile
	
	public :: simulation_init,simulation_run,simulation_final
	
	!> Private work arrays
	real(WP), dimension(:,:,:), allocatable :: resU,resV,resW
	real(WP), dimension(:,:,:), allocatable :: Ui,Vi,Wi
	real(WP), dimension(:,:,:,:),   allocatable :: resSC,SC_
	real(WP), dimension(:,:,:,:),   allocatable :: fR,CgradU
	real(WP), dimension(:,:,:,:,:), allocatable :: gradu  
	
	!> Problem definition
	real(WP), dimension(3) :: center
	real(WP) :: radius,depth
	
	 !> Fluid viscosity (solvent,polymer,total)
	real(WP) :: visc_s,visc_l,visc_p,visc_g

	!> Artifical diffusivity for conformation tensor
	real(WP) :: stress_diff

	!> FENE-P model parameters
	real(WP) :: Lmax,lambda,Beta

contains


   !> Function that defines a level set function for a falling drop problem
	function levelset_falling_drop(xyz,t) result(G)
		implicit none
		real(WP), dimension(3),intent(in) :: xyz
		real(WP), intent(in) :: t
		real(WP) :: G
		! Create the droplet
	   G=radius-sqrt(sum((xyz-center)**2))
	   ! Add the pool
	   G=max(G,depth-xyz(2))
	end function levelset_falling_drop
	
	
	!> Initialization of problem solver
	subroutine simulation_init
		use param, only: param_read
		implicit none
		
		
		! Allocate work arrays
	   	allocate_work_arrays: block
		   	allocate(resU(cfg%imino_:cfg%imaxo_,cfg%jmino_:cfg%jmaxo_,cfg%kmino_:cfg%kmaxo_))
			allocate(resV(cfg%imino_:cfg%imaxo_,cfg%jmino_:cfg%jmaxo_,cfg%kmino_:cfg%kmaxo_))
			allocate(resW(cfg%imino_:cfg%imaxo_,cfg%jmino_:cfg%jmaxo_,cfg%kmino_:cfg%kmaxo_))
			allocate(Ui  (cfg%imino_:cfg%imaxo_,cfg%jmino_:cfg%jmaxo_,cfg%kmino_:cfg%kmaxo_))
			allocate(Vi  (cfg%imino_:cfg%imaxo_,cfg%jmino_:cfg%jmaxo_,cfg%kmino_:cfg%kmaxo_))
			allocate(Wi  (cfg%imino_:cfg%imaxo_,cfg%jmino_:cfg%jmaxo_,cfg%kmino_:cfg%kmaxo_))
			allocate(gradu(3,3,cfg%imino_:cfg%imaxo_,cfg%jmino_:cfg%jmaxo_,cfg%kmino_:cfg%kmaxo_))
			! Scalar solver
			allocate(resSC (cfg%imino_:cfg%imaxo_,cfg%jmino_:cfg%jmaxo_,cfg%kmino_:cfg%kmaxo_,6))
			allocate(SC_   (cfg%imino_:cfg%imaxo_,cfg%jmino_:cfg%jmaxo_,cfg%kmino_:cfg%kmaxo_,6)) !< Temp SC array for checking bquick bound
			allocate(fR    (cfg%imino_:cfg%imaxo_,cfg%jmino_:cfg%jmaxo_,cfg%kmino_:cfg%kmaxo_,6)) !< Array to hold relaxation function for FENE
			allocate(CgradU(cfg%imino_:cfg%imaxo_,cfg%jmino_:cfg%jmaxo_,cfg%kmino_:cfg%kmaxo_,6)) !< Sum of distortion terms (CdotU and (CdotU)T)
		end block allocate_work_arrays
		
		
		! Initialize time tracker with 2 subiterations
	   initialize_timetracker: block
		   	time=timetracker(amRoot=cfg%amRoot)
			call param_read('Max timestep size',time%dtmax)
			call param_read('Max cfl number',time%cflmax)
			call param_read('Max time',time%tmax)
			time%dt=time%dtmax
			time%itmax=2
		end block initialize_timetracker
		
		
		! Initialize our VOF solver and field
	   create_and_initialize_vof: block
			use mms_geom, only: cube_refine_vol
			use vfs_class, only: lvira,VFhi,VFlo
			integer :: i,j,k,n,si,sj,sk
			real(WP), dimension(3,8) :: cube_vertex
			real(WP), dimension(3) :: v_cent,a_cent
			real(WP) :: vol,area
			integer, parameter :: amr_ref_lvl=4
			! Create a VOF solver
		   !vf=vfs(cfg=cfg,reconstruction_method=lvira,name='VOF')
         call vf%initialize(cfg=cfg,reconstruction_method=lvira,name='VOF')
		   ! Initialize to a droplet and a pool
<<<<<<< HEAD
		   center=[0.00_WP,0.03_WP,0.0_WP]
		   radius=0.002_WP
		   depth =0.01_WP
=======
		   center=[0.0_WP,0.01_WP,0.0_WP]
		   radius=0.002_WP
		   depth =0.005_WP
>>>>>>> 978f61e2
			do k=vf%cfg%kmino_,vf%cfg%kmaxo_
				do j=vf%cfg%jmino_,vf%cfg%jmaxo_
					do i=vf%cfg%imino_,vf%cfg%imaxo_
						! Set cube vertices
				      n=0
						do sk=0,1
							do sj=0,1
								do si=0,1
									n=n+1; cube_vertex(:,n)=[vf%cfg%x(i+si),vf%cfg%y(j+sj),vf%cfg%z(k+sk)]
								end do
							end do
						end do
						! Call adaptive refinement code to get volume and barycenters recursively
				      	vol=0.0_WP; area=0.0_WP; v_cent=0.0_WP; a_cent=0.0_WP
						call cube_refine_vol(cube_vertex,vol,area,v_cent,a_cent,levelset_falling_drop,0.0_WP,amr_ref_lvl)
						vf%VF(i,j,k)=vol/vf%cfg%vol(i,j,k)
						if (vf%VF(i,j,k).ge.VFlo.and.vf%VF(i,j,k).le.VFhi) then
							vf%Lbary(:,i,j,k)=v_cent
							vf%Gbary(:,i,j,k)=([vf%cfg%xm(i),vf%cfg%ym(j),vf%cfg%zm(k)]-vf%VF(i,j,k)*vf%Lbary(:,i,j,k))/(1.0_WP-vf%VF(i,j,k))
						else
							vf%Lbary(:,i,j,k)=[vf%cfg%xm(i),vf%cfg%ym(j),vf%cfg%zm(k)]
							vf%Gbary(:,i,j,k)=[vf%cfg%xm(i),vf%cfg%ym(j),vf%cfg%zm(k)]
						end if
					end do
				end do
			end do
			! Update the band
		   	call vf%update_band()
			! Perform interface reconstruction from VOF field
			call vf%build_interface()
			! Set interface planes at the boundaries
			call vf%set_full_bcond()
			! Create discontinuous polygon mesh from IRL interface
		   	call vf%polygonalize_interface()
			! Calculate distance from polygons
		   	call vf%distance_from_polygon()
			! Calculate subcell phasic volumes
		   	call vf%subcell_vol()
			! Calculate curvature
		   	call vf%get_curvature()
			! Reset moments to guarantee compatibility with interface reconstruction
		   	call vf%reset_volume_moments()
		end block create_and_initialize_vof
		
		
		! Create a two-phase flow solver without bconds
	   	create_and_initialize_flow_solver: block
			use hypre_str_class, only: pcg_pfmg
			use mathtools,       only: Pi
			! Create flow solver
			fs=tpns(cfg=cfg,name='Two-phase NS')
			! Assign constant viscosity to each phase
			call param_read('Liquid dynamic viscosity',visc_l); fs%visc_l=visc_l
			call param_read('Gas dynamic viscosity',  visc_g); fs%visc_g=visc_g
			! Assign constant density to each phase
		   	call param_read('Liquid density',fs%rho_l)
			call param_read('Gas density',fs%rho_g)
			! Read in surface tension coefficient
			call param_read('Surface tension coefficient',fs%sigma)
			call param_read('Static contact angle',fs%contact_angle)
         	fs%contact_angle=fs%contact_angle*Pi/180.0_WP
			! Assign acceleration of gravity
			call param_read('Gravity',fs%gravity)
			! Configure pressure solver
			ps=hypre_str(cfg=cfg,name='Pressure',method=pcg_pfmg,nst=7)
			ps%maxlevel=10
			call param_read('Pressure iteration',ps%maxit)
			call param_read('Pressure tolerance',ps%rcvg)
			! Configure implicit velocity solver
			vs=ddadi(cfg=cfg,name='Velocity',nst=7)
			! Setup the solver
		   call fs%setup(pressure_solver=ps,implicit_solver=vs)
		   ! Zero initial field
		   fs%U=0.0_WP; fs%V=0.0_WP; fs%W=0.0_WP
		   ! Calculate cell-centered velocities and divergence
		   call fs%interp_vel(Ui,Vi,Wi)
		   call fs%get_div()
	   end block create_and_initialize_flow_solver

	   	! Create a FENE model 
	   	create_fene: block 
			use multiscalar_class, only: bquick
			use fene_class,        only: FENEP
			! Create FENE model solver
			fm=fene(cfg=cfg,model=FENEP,scheme=bquick,name='FENE')
			! Assign aritifical stress diffusivisty
			call param_read('Stress diffusivisty',stress_diff)
			fm%diff=stress_diff
			! Assign constant density
			fm%rho=1.00_WP
			! Maximum extensibility of polymer chain
			call param_read('Maximum extension of polymer chain',Lmax)
			! Relaxation time for polymer
			call param_read('Polymer Relaxation Time',lambda)
			! Solvent/polymer viscosity ratio
			call param_read('Beta',Beta)
			! Polymer viscosity
			visc_p=visc_s*((1.00_WP-Beta)/Beta)
			! Configure the scalar solver
			ss=ddadi(cfg=cfg,name='Scalar',nst=13)
			! Setup the solver
			call fm%setup(implicit_solver=ss)
			! Intalize conformation tensor to identity matrix
			fm%SC(:,:,:,1)=1.00_WP !Cxx
			fm%SC(:,:,:,2)=0.00_WP !Cyx
			fm%SC(:,:,:,3)=0.00_WP !Czx
			fm%SC(:,:,:,4)=1.00_WP !Cyy
			fm%SC(:,:,:,5)=0.00_WP !Czy
			fm%SC(:,:,:,6)=1.00_WP !Czz
			! Calculate the relaxation function
			call fm%get_relaxationFunction(fR,Lmax)
			! Build stress tensor
			fm%T=(visc_p/lambda)*fR   
		end block create_fene
	   

	   ! Create surfmesh object for interface polygon output
      create_smesh: block
         smesh=surfmesh(nvar=0,name='plic')
         call vf%update_surfmesh(smesh)
      end block create_smesh


	   ! Add Ensight output
	   create_ensight: block
		   ! Create Ensight output from cfg
		   ens_out=ensight(cfg=cfg,name='FallingDrop')
			! Create event for Ensight output
		   ens_evt=event(time=time,name='Ensight output')
		   call param_read('Ensight output period',ens_evt%tper)
		   ! Add variables to output
		   call ens_out%add_vector('velocity',Ui,Vi,Wi)
		   call ens_out%add_scalar('VOF',vf%VF)
		   call ens_out%add_scalar('pressure',fs%P)
		   call ens_out%add_scalar('curvature',vf%curv)
		   call ens_out%add_scalar('trC',fm%trC)
		   call ens_out%add_scalar('Cxx',fm%SC(:,:,:,1))
		   call ens_out%add_scalar('Cxy',fm%SC(:,:,:,2))
		   call ens_out%add_scalar('Czx',fm%SC(:,:,:,3))
		   call ens_out%add_scalar('Cyy',fm%SC(:,:,:,4))
		   call ens_out%add_scalar('Czy',fm%SC(:,:,:,5))
		   call ens_out%add_scalar('Czz',fm%SC(:,:,:,6))
		   call ens_out%add_scalar('Txx',fm%T (:,:,:,1))
		   call ens_out%add_scalar('Txy',fm%T (:,:,:,2))
		   call ens_out%add_scalar('Tzx',fm%T (:,:,:,3))
		   call ens_out%add_scalar('Tyy',fm%T (:,:,:,4))
		   call ens_out%add_scalar('Tzy',fm%T (:,:,:,5))
		   call ens_out%add_scalar('Tzz',fm%T (:,:,:,6))
		   ! Output to ensight
		   if (ens_evt%occurs()) call ens_out%write_data(time%t)
		end block create_ensight
	   
	   
		! Create a monitor file
		create_monitor: block
		   ! Prepare some info about fields
		   call fs%get_cfl(time%dt,time%cfl)
		   call fs%get_max()
		   call vf%get_max()
		   ! Create simulation monitor
		   mfile=monitor(fs%cfg%amRoot,'simulation')
		   call mfile%add_column(time%n,'Timestep number')
		   call mfile%add_column(time%t,'Time')
		   call mfile%add_column(time%dt,'Timestep size')
		   call mfile%add_column(time%cfl,'Maximum CFL')
		   call mfile%add_column(fs%Umax,'Umax')
		   call mfile%add_column(fs%Vmax,'Vmax')
		   call mfile%add_column(fs%Wmax,'Wmax')
		   call mfile%add_column(fs%Pmax,'Pmax')
		   call mfile%add_column(vf%VFmax,'VOF maximum')
		   call mfile%add_column(vf%VFmin,'VOF minimum')
		   call mfile%add_column(vf%VFint,'VOF integral')
		   call mfile%add_column(fs%divmax,'Maximum divergence')
		   call mfile%add_column(fs%psolv%it,'Pressure iteration')
		   call mfile%add_column(fs%psolv%rerr,'Pressure error')
		   call mfile%write()
		   ! Create CFL monitor
		   cflfile=monitor(fs%cfg%amRoot,'cfl')
		   call cflfile%add_column(time%n,'Timestep number')
		   call cflfile%add_column(time%t,'Time')
		   call cflfile%add_column(fs%CFLst,'STension CFL')
		   call cflfile%add_column(fs%CFLc_x,'Convective xCFL')
		   call cflfile%add_column(fs%CFLc_y,'Convective yCFL')
		   call cflfile%add_column(fs%CFLc_z,'Convective zCFL')
		   call cflfile%add_column(fs%CFLv_x,'Viscous xCFL')
		   call cflfile%add_column(fs%CFLv_y,'Viscous yCFL')
		   call cflfile%add_column(fs%CFLv_z,'Viscous zCFL')
		   call cflfile%write()
		end block create_monitor
	   
	   
	end subroutine simulation_init
	
	
	!> Perform an NGA2 simulation - this mimicks NGA's old time integration for multiphase
	subroutine simulation_run
      use tpns_class, only: static_contact,arithmetic_visc
		implicit none
		
		! Perform time integration
	   	do while (.not.time%done())
			
			! Increment time
			call fs%get_cfl(time%dt,time%cfl)
			call time%adjust_dt()
			call time%increment()
			
			! Remember old VOF
			vf%VFold=vf%VF
			
			! Remember old velocity
			fs%Uold=fs%U
			fs%Vold=fs%V
			fs%Wold=fs%W
		   
			! Prepare old staggered density (at n)
			call fs%get_olddensity(vf=vf)
			
			! VOF solver step
		   	call vf%advance(dt=time%dt,U=fs%U,V=fs%V,W=fs%W)
			
			! Prepare new staggered viscosity (at n+1)
		   call fs%get_viscosity(vf=vf,strat=arithmetic_visc)
			
			! Perform sub-iterations
			do while (time%it.le.time%itmax)
				
				! Build mid-time velocity
			   	fs%U=0.5_WP*(fs%U+fs%Uold)
				fs%V=0.5_WP*(fs%V+fs%Vold)
				fs%W=0.5_WP*(fs%W+fs%Wold)

				! Build mid-time scalar
				fm%SC=0.5_WP*(fm%SC+fm%SCold)

				! Form velocity gradient
				call fs%get_gradu(gradu)

				! ============= SCALAR SOLVER =======================  
            	! Reset interpolation metrics to QUICK scheme
				call fm%metric_reset()

				! Calculate explicit SC prior to checking bounds
				pre_check: block
				   ! Explicit calculation of resSC from scalar equation
				   call fm%get_drhoSCdt(resSC,fs%U,fs%V,fs%W)
				   ! Assemble explicit residual
				   resSC=-2.0_WP*(fm%rho*fm%SC-fm%rho*fm%SCold)+time%dt*resSC
				   ! Apply this residual
				   SC_=2.0_WP*fm%SC-fm%SCold+resSC
				end block pre_check
				
				! Check boundedess of explicit SC calculation
				call fm%metric_modification(SC=SC_,SCmin=3.0_WP)
	
				! Calculate explicit SC post checking bounds
				post_check: block
				   ! Explicit calculation of resSC from scalar equation
				   call fm%get_drhoSCdt(resSC,fs%U,fs%V,fs%W)
				   ! Assemble explicit residual
				   resSC=-2.0_WP*(fm%rho*fm%SC-fm%rho*fm%SCold)+time%dt*resSC
				end block post_check
				
				! Add FENE source terms
				fene: block
				   ! Calculate CgradU terms
				   call fm%get_CgradU(gradu,CgradU)    
				   ! Calculate the relaxation function
				   call fm%get_relaxationFunction(fR,Lmax)     
				   ! Add source terms to calculated residual
				   resSC=resSC+(CgradU-(fR/lambda))*time%dt
				end block fene
	
				! Form implicit residual
				call fm%solve_implicit(time%dt,resSC,fs%U,fs%V,fs%W)
	
				! Apply this residual
				fm%SC=2.0_WP*fm%SC-fm%SCold+resSC
	
				! Apply other boundary conditions on the resulting field
				call fm%apply_bcond(time%t,time%dt)
				! ===================================================
				
				! ============= VELOCITY SOLVER ======================
				! Preliminary mass and momentum transport step at the interface
			   	call fs%prepare_advection_upwind(dt=time%dt)
				
				! Explicit calculation of drho*u/dt from NS
			   	call fs%get_dmomdt(resU,resV,resW)
				
				! Add momentum source terms
			   	call fs%addsrc_gravity(resU,resV,resW)
				
				! Assemble explicit residual
			   	resU=-2.0_WP*fs%rho_U*fs%U+(fs%rho_Uold+fs%rho_U)*fs%Uold+time%dt*resU
				resV=-2.0_WP*fs%rho_V*fs%V+(fs%rho_Vold+fs%rho_V)*fs%Vold+time%dt*resV
				resW=-2.0_WP*fs%rho_W*fs%W+(fs%rho_Wold+fs%rho_W)*fs%Wold+time%dt*resW

				! ! Add in polymer stress
				! polymer: block
				! 	integer :: i,j,k
				! 	real (WP) :: H
				! 	! Calculate updated elastic tensor terms
				! 	call fm%get_stressTensor(lambda,Lmax,visc_p)
				! 	! Get its divergence 
				! 	call fm%get_divT(fs) 
				! 	! Add divT to momentum equation for G.ge.0
				! 	H=0.0_WP
				! 	do k=fs%cfg%kmin_,fs%cfg%kmax_
                !   		do j=fs%cfg%jmin_,fs%cfg%jmax_
                !     		do i=fs%cfg%imin_,fs%cfg%imax_
				! 				! Use level set array to set Heavside value
				! 				if (vf%G(i,j,k).ge.0.0_WP) then
				! 					H=1.0_WP
				! 				else
				! 					H=0.0_WP
				! 				end  if 
				! 				if (fs%umask(i,j,k).eq.0) resU=resU+H*fm%divT(i,j,k,1)*time%dt !> x face/U velocity
				! 				if (fs%vmask(i,j,k).eq.0) resV=resV+H*fm%divT(i,j,k,2)*time%dt !> y face/V velocity
				! 				if (fs%wmask(i,j,k).eq.0) resW=resW+H*fm%divT(i,j,k,3)*time%dt !> z face/W velocity
				! 			end do
				! 		end do
				! 	end do
			 	! end block polymer
				
				! Form implicit residuals
			   	call fs%solve_implicit(time%dt,resU,resV,resW)
				
				! Apply these residuals
			   	fs%U=2.0_WP*fs%U-fs%Uold+resU
				fs%V=2.0_WP*fs%V-fs%Vold+resV
				fs%W=2.0_WP*fs%W-fs%Wold+resW
				
				! Apply other boundary conditions
			   	call fs%apply_bcond(time%t,time%dt)
				
				! Solve Poisson equation
			   	call fs%update_laplacian()
				call fs%correct_mfr()
				call fs%get_div()
				call fs%add_surface_tension_jump(dt=time%dt,div=fs%div,vf=vf,contact_model=static_contact)
				fs%psolv%rhs=-fs%cfg%vol*fs%div/time%dt
				fs%psolv%sol=0.0_WP
				call fs%psolv%solve()
				call fs%shift_p(fs%psolv%sol)
				
				! Correct velocity
			   	call fs%get_pgrad(fs%psolv%sol,resU,resV,resW)
				fs%P=fs%P+fs%psolv%sol
				fs%U=fs%U-time%dt*resU/fs%rho_U
				fs%V=fs%V-time%dt*resV/fs%rho_V
				fs%W=fs%W-time%dt*resW/fs%rho_W
				! ====================================================
				
				! Increment sub-iteration counter
			   	time%it=time%it+1
				
			end do
			
			! Recompute interpolated velocity and divergence
		   	call fs%interp_vel(Ui,Vi,Wi)
			call fs%get_div()
			
			! Output to ensight
		   if (ens_evt%occurs()) call ens_out%write_data(time%t)
			
			! Perform and output monitoring
		   	call fs%get_max()
			call vf%get_max()
			call mfile%write()
			call cflfile%write()
			
		end do
		
	end subroutine simulation_run
	
	
	!> Finalize the NGA2 simulation
	subroutine simulation_final
		implicit none
		
		! Get rid of all objects - need destructors
		! monitor
		! ensight
		! bcond
		! timetracker
	   
	   ! Deallocate work arrays
	   deallocate(resU,resV,resW,Ui,Vi,Wi)
	   
	end subroutine simulation_final
	
	
end module simulation<|MERGE_RESOLUTION|>--- conflicted
+++ resolved
@@ -116,15 +116,9 @@
 		   !vf=vfs(cfg=cfg,reconstruction_method=lvira,name='VOF')
          call vf%initialize(cfg=cfg,reconstruction_method=lvira,name='VOF')
 		   ! Initialize to a droplet and a pool
-<<<<<<< HEAD
-		   center=[0.00_WP,0.03_WP,0.0_WP]
-		   radius=0.002_WP
-		   depth =0.01_WP
-=======
 		   center=[0.0_WP,0.01_WP,0.0_WP]
 		   radius=0.002_WP
 		   depth =0.005_WP
->>>>>>> 978f61e2
 			do k=vf%cfg%kmino_,vf%cfg%kmaxo_
 				do j=vf%cfg%jmino_,vf%cfg%jmaxo_
 					do i=vf%cfg%imino_,vf%cfg%imaxo_
