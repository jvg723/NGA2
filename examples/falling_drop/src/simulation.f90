!> Various definitions and tools for running an NGA2 simulation
module simulation
<<<<<<< HEAD
	use precision,         only: WP
	use geometry,          only: cfg
	use hypre_str_class,   only: hypre_str
	use ddadi_class,       only: ddadi
	use tpns_class,        only: tpns
	use vfs_class,         only: vfs
   	! use tpscalar_class,    only: tpscalar
	use tpfene_class,      only: tpfene
	use timetracker_class, only: timetracker
	use ensight_class,     only: ensight
	use surfmesh_class,    only: surfmesh
	use event_class,       only: event
	use monitor_class,     only: monitor
	implicit none
	private
	
	!> Get a couple linear solvers, a two-phase flow solver and volume fraction solver and corresponding time tracker
	type(hypre_str),   public :: ps
	type(ddadi),       public :: vs,ss
	type(tpns),        public :: fs
	type(vfs),         public :: vf
	type(tpfene),      public :: nn
   	! type(tpscalar),    public :: sc
	type(timetracker), public :: time
	
	!> Ensight postprocessing
	type(surfmesh) :: smesh
	type(ensight)  :: ens_out
	type(event)    :: ens_evt
	
	!> Simulation monitor file
	type(monitor) :: mfile,cflfile,scfile
	
	public :: simulation_init,simulation_run,simulation_final
	
	!> Private work arrays
	real(WP), dimension(:,:,:,:), 	allocatable :: resSC,SCtmp
	real(WP), dimension(:,:,:,:,:), allocatable :: gradu 
   	real(WP), dimension(:,:,:), 	allocatable :: resU,resV,resW
	real(WP), dimension(:,:,:), 	allocatable :: Ui,Vi,Wi
	
	!> Problem definition
	real(WP), dimension(3) :: center
	real(WP) :: radius,depth

=======
   use precision,         only: WP
   use geometry,          only: cfg
   use hypre_str_class,   only: hypre_str
   use ddadi_class,       only: ddadi
   use tpns_class,        only: tpns
   use vfs_class,         only: vfs
   use tpscalar_class,    only: tpscalar
   use timetracker_class, only: timetracker
   use ensight_class,     only: ensight
   use surfmesh_class,    only: surfmesh
   use event_class,       only: event
   use monitor_class,     only: monitor
   implicit none
   private
   
   !> Get a couple linear solvers, a two-phase flow solver and volume fraction solver and corresponding time tracker
   type(hypre_str),   public :: ps
   type(ddadi),       public :: vs
   type(tpns),        public :: fs
   type(vfs),         public :: vf
   type(tpscalar),    public :: sc
   type(timetracker), public :: time
   
   !> Ensight postprocessing
   type(surfmesh) :: smesh
   type(ensight)  :: ens_out
   type(event)    :: ens_evt
   
   !> Simulation monitor file
   type(monitor) :: mfile,cflfile,scfile
   
   public :: simulation_init,simulation_run,simulation_final
   
   !> Private work arrays
   real(WP), dimension(:,:,:,:), allocatable :: resSC
   real(WP), dimension(:,:,:), allocatable :: resU,resV,resW
   real(WP), dimension(:,:,:), allocatable :: Ui,Vi,Wi
   
   !> Problem definition
   real(WP), dimension(3) :: center
   real(WP) :: radius,depth
   
>>>>>>> 5ed200a5
contains


   !> Function that defines a level set function for a falling drop problem
<<<<<<< HEAD
	function levelset_falling_drop(xyz,t) result(G)
		implicit none
		real(WP), dimension(3),intent(in) :: xyz
		real(WP), intent(in) :: t
		real(WP) :: G
		! Create the droplet
	   G=radius-sqrt(sum((xyz-center)**2))
	   ! Add the pool
	   G=max(G,depth-xyz(2))
	end function levelset_falling_drop
	
	
	!> Initialization of problem solver
	subroutine simulation_init
		use param, only: param_read
		implicit none
		
		
		! Allocate work arrays
	   allocate_work_arrays: block
         	allocate(resSC(cfg%imino_:cfg%imaxo_,cfg%jmino_:cfg%jmaxo_,cfg%kmino_:cfg%kmaxo_,1:6))
			allocate(SCtmp(cfg%imino_:cfg%imaxo_,cfg%jmino_:cfg%jmaxo_,cfg%kmino_:cfg%kmaxo_,1:6))
			allocate(gradU(1:3,1:3,cfg%imino_:cfg%imaxo_,cfg%jmino_:cfg%jmaxo_,cfg%kmino_:cfg%kmaxo_))
		   	allocate(resU (cfg%imino_:cfg%imaxo_,cfg%jmino_:cfg%jmaxo_,cfg%kmino_:cfg%kmaxo_))
			allocate(resV (cfg%imino_:cfg%imaxo_,cfg%jmino_:cfg%jmaxo_,cfg%kmino_:cfg%kmaxo_))
			allocate(resW (cfg%imino_:cfg%imaxo_,cfg%jmino_:cfg%jmaxo_,cfg%kmino_:cfg%kmaxo_))
			allocate(Ui   (cfg%imino_:cfg%imaxo_,cfg%jmino_:cfg%jmaxo_,cfg%kmino_:cfg%kmaxo_))
			allocate(Vi   (cfg%imino_:cfg%imaxo_,cfg%jmino_:cfg%jmaxo_,cfg%kmino_:cfg%kmaxo_))
			allocate(Wi   (cfg%imino_:cfg%imaxo_,cfg%jmino_:cfg%jmaxo_,cfg%kmino_:cfg%kmaxo_))
		end block allocate_work_arrays
		
		
		! Initialize time tracker with 2 subiterations
	   initialize_timetracker: block
		   	time=timetracker(amRoot=cfg%amRoot)
			call param_read('Max timestep size',time%dtmax)
			call param_read('Max cfl number',time%cflmax)
			call param_read('Max time',time%tmax)
			time%dt=time%dtmax
			time%itmax=2
		end block initialize_timetracker
		
      
		! Initialize our VOF solver and field
	   	create_and_initialize_vof: block
			use mms_geom, only: cube_refine_vol
			use vfs_class, only: lvira,VFhi,VFlo
			integer :: i,j,k,n,si,sj,sk
			real(WP), dimension(3,8) :: cube_vertex
			real(WP), dimension(3) :: v_cent,a_cent
			real(WP) :: vol,area
			integer, parameter :: amr_ref_lvl=4
			! Create a VOF solver
         	call vf%initialize(cfg=cfg,reconstruction_method=lvira,name='VOF',store_detailed_flux=.true.)
		   	! Initialize to a droplet and a pool
		   	center=[0.0_WP,0.05_WP,0.0_WP]
		   	radius=0.01_WP
		   	depth =0.025_WP
			do k=vf%cfg%kmino_,vf%cfg%kmaxo_
				do j=vf%cfg%jmino_,vf%cfg%jmaxo_
					do i=vf%cfg%imino_,vf%cfg%imaxo_
						! Set cube vertices
						n=0
							do sk=0,1
								do sj=0,1
									do si=0,1
										n=n+1; cube_vertex(:,n)=[vf%cfg%x(i+si),vf%cfg%y(j+sj),vf%cfg%z(k+sk)]
									end do
								end do
							end do
							! Call adaptive refinement code to get volume and barycenters recursively
							vol=0.0_WP; area=0.0_WP; v_cent=0.0_WP; a_cent=0.0_WP
							call cube_refine_vol(cube_vertex,vol,area,v_cent,a_cent,levelset_falling_drop,0.0_WP,amr_ref_lvl)
							vf%VF(i,j,k)=vol/vf%cfg%vol(i,j,k)
							if (vf%VF(i,j,k).ge.VFlo.and.vf%VF(i,j,k).le.VFhi) then
								vf%Lbary(:,i,j,k)=v_cent
								vf%Gbary(:,i,j,k)=([vf%cfg%xm(i),vf%cfg%ym(j),vf%cfg%zm(k)]-vf%VF(i,j,k)*vf%Lbary(:,i,j,k))/(1.0_WP-vf%VF(i,j,k))
							else
								vf%Lbary(:,i,j,k)=[vf%cfg%xm(i),vf%cfg%ym(j),vf%cfg%zm(k)]
								vf%Gbary(:,i,j,k)=[vf%cfg%xm(i),vf%cfg%ym(j),vf%cfg%zm(k)]
							end if
						end do
					end do
				end do
			! Update the band
		   	call vf%update_band()
			! Perform interface reconstruction from VOF field
			call vf%build_interface()
			! Set interface planes at the boundaries
			call vf%set_full_bcond()
			! Create discontinuous polygon mesh from IRL interface
		   	call vf%polygonalize_interface()
			! Calculate distance from polygons
		   	call vf%distance_from_polygon()
			! Calculate subcell phasic volumes
		   	call vf%subcell_vol()
			! Calculate curvature
		   	call vf%get_curvature()
			! Reset moments to guarantee compatibility with interface reconstruction
		   	call vf%reset_volume_moments()
		end block create_and_initialize_vof
		
		
		! Create a two-phase flow solver without bconds
	   	create_and_initialize_flow_solver: block
			use hypre_str_class, only: pcg_pfmg2
         	use mathtools,       only: Pi
			! Create flow solver
			fs=tpns(cfg=cfg,name='Two-phase NS')
			! Assign constant viscosity to each phase
			call param_read('Liquid dynamic viscosity',fs%visc_l)
			call param_read('Gas dynamic viscosity',fs%visc_g)
			! Assign constant density to each phase
		   	call param_read('Liquid density',fs%rho_l)
			call param_read('Gas density',fs%rho_g)
			! Read in surface tension coefficient
			call param_read('Surface tension coefficient',fs%sigma)
			call param_read('Static contact angle',fs%contact_angle)
         	fs%contact_angle=fs%contact_angle*Pi/180.0_WP
			! Assign acceleration of gravity
			call param_read('Gravity',fs%gravity)
			! Configure pressure solver
			ps=hypre_str(cfg=cfg,name='Pressure',method=pcg_pfmg2,nst=7)
         	ps%maxlevel=10
         	call param_read('Pressure iteration',ps%maxit)
         	call param_read('Pressure tolerance',ps%rcvg)
         	! Configure implicit velocity solver
         	vs=ddadi(cfg=cfg,name='Velocity',nst=7)
         	! Setup the solver
		   call fs%setup(pressure_solver=ps,implicit_solver=vs)
		   ! Zero initial field
		   fs%U=0.0_WP; fs%V=0.0_WP; fs%W=0.0_WP
		   ! Calculate cell-centered velocities and divergence
		   call fs%interp_vel(Ui,Vi,Wi)
		   call fs%get_div()
	   	end block create_and_initialize_flow_solver
	   
=======
   function levelset_falling_drop(xyz,t) result(G)
      implicit none
      real(WP), dimension(3),intent(in) :: xyz
      real(WP), intent(in) :: t
      real(WP) :: G
      ! Create the droplet
      G=radius-sqrt(sum((xyz-center)**2))
      ! Add the pool
      G=max(G,depth-xyz(2))
   end function levelset_falling_drop
   
   
   !> Initialization of problem solver
   subroutine simulation_init
      use param, only: param_read
      implicit none
      
      
      ! Allocate work arrays
      allocate_work_arrays: block
         allocate(resSC(cfg%imino_:cfg%imaxo_,cfg%jmino_:cfg%jmaxo_,cfg%kmino_:cfg%kmaxo_,1:2))
         allocate(resU (cfg%imino_:cfg%imaxo_,cfg%jmino_:cfg%jmaxo_,cfg%kmino_:cfg%kmaxo_))
         allocate(resV (cfg%imino_:cfg%imaxo_,cfg%jmino_:cfg%jmaxo_,cfg%kmino_:cfg%kmaxo_))
         allocate(resW (cfg%imino_:cfg%imaxo_,cfg%jmino_:cfg%jmaxo_,cfg%kmino_:cfg%kmaxo_))
         allocate(Ui   (cfg%imino_:cfg%imaxo_,cfg%jmino_:cfg%jmaxo_,cfg%kmino_:cfg%kmaxo_))
         allocate(Vi   (cfg%imino_:cfg%imaxo_,cfg%jmino_:cfg%jmaxo_,cfg%kmino_:cfg%kmaxo_))
         allocate(Wi   (cfg%imino_:cfg%imaxo_,cfg%jmino_:cfg%jmaxo_,cfg%kmino_:cfg%kmaxo_))
      end block allocate_work_arrays
      
      
      ! Initialize time tracker with 2 subiterations
      initialize_timetracker: block
         time=timetracker(amRoot=cfg%amRoot)
         call param_read('Max timestep size',time%dtmax)
         call param_read('Max cfl number',time%cflmax)
         call param_read('Max time',time%tmax)
         time%dt=time%dtmax
         time%itmax=2
      end block initialize_timetracker
      
      
      ! Initialize our VOF solver and field
      create_and_initialize_vof: block
         use mms_geom, only: cube_refine_vol
         use vfs_class, only: lvira,VFhi,VFlo
         integer :: i,j,k,n,si,sj,sk
         real(WP), dimension(3,8) :: cube_vertex
         real(WP), dimension(3) :: v_cent,a_cent
         real(WP) :: vol,area
         integer, parameter :: amr_ref_lvl=4
         ! Create a VOF solver
         call vf%initialize(cfg=cfg,reconstruction_method=lvira,name='VOF',store_detailed_flux=.true.)
         ! Initialize to a droplet and a pool
         center=[0.0_WP,0.05_WP,0.0_WP]
         radius=0.01_WP
         depth =0.025_WP
         do k=vf%cfg%kmino_,vf%cfg%kmaxo_
            do j=vf%cfg%jmino_,vf%cfg%jmaxo_
               do i=vf%cfg%imino_,vf%cfg%imaxo_
                  ! Set cube vertices
                  n=0
                  do sk=0,1
                     do sj=0,1
                        do si=0,1
                           n=n+1; cube_vertex(:,n)=[vf%cfg%x(i+si),vf%cfg%y(j+sj),vf%cfg%z(k+sk)]
                        end do
                     end do
                  end do
                  ! Call adaptive refinement code to get volume and barycenters recursively
                  vol=0.0_WP; area=0.0_WP; v_cent=0.0_WP; a_cent=0.0_WP
                  call cube_refine_vol(cube_vertex,vol,area,v_cent,a_cent,levelset_falling_drop,0.0_WP,amr_ref_lvl)
                  vf%VF(i,j,k)=vol/vf%cfg%vol(i,j,k)
                  if (vf%VF(i,j,k).ge.VFlo.and.vf%VF(i,j,k).le.VFhi) then
                     vf%Lbary(:,i,j,k)=v_cent
                     vf%Gbary(:,i,j,k)=([vf%cfg%xm(i),vf%cfg%ym(j),vf%cfg%zm(k)]-vf%VF(i,j,k)*vf%Lbary(:,i,j,k))/(1.0_WP-vf%VF(i,j,k))
                  else
                     vf%Lbary(:,i,j,k)=[vf%cfg%xm(i),vf%cfg%ym(j),vf%cfg%zm(k)]
                     vf%Gbary(:,i,j,k)=[vf%cfg%xm(i),vf%cfg%ym(j),vf%cfg%zm(k)]
                  end if
               end do
            end do
         end do
         ! Update the band
         call vf%update_band()
         ! Perform interface reconstruction from VOF field
         call vf%build_interface()
         ! Set interface planes at the boundaries
         call vf%set_full_bcond()
         ! Create discontinuous polygon mesh from IRL interface
         call vf%polygonalize_interface()
         ! Calculate distance from polygons
         call vf%distance_from_polygon()
         ! Calculate subcell phasic volumes
         call vf%subcell_vol()
         ! Calculate curvature
         call vf%get_curvature()
         ! Reset moments to guarantee compatibility with interface reconstruction
         call vf%reset_volume_moments()
      end block create_and_initialize_vof
      
      
      ! Create a two-phase flow solver without bconds
      create_and_initialize_flow_solver: block
         use hypre_str_class, only: pcg_pfmg2
         use mathtools,       only: Pi
         ! Create flow solver
         fs=tpns(cfg=cfg,name='Two-phase NS')
         ! Assign constant viscosity to each phase
         call param_read('Liquid dynamic viscosity',fs%visc_l)
         call param_read('Gas dynamic viscosity',fs%visc_g)
         ! Assign constant density to each phase
         call param_read('Liquid density',fs%rho_l)
         call param_read('Gas density',fs%rho_g)
         ! Read in surface tension coefficient
         call param_read('Surface tension coefficient',fs%sigma)
         call param_read('Static contact angle',fs%contact_angle)
         fs%contact_angle=fs%contact_angle*Pi/180.0_WP
         ! Assign acceleration of gravity
         call param_read('Gravity',fs%gravity)
         ! Configure pressure solver
         ps=hypre_str(cfg=cfg,name='Pressure',method=pcg_pfmg2,nst=7)
         ps%maxlevel=10
         call param_read('Pressure iteration',ps%maxit)
         call param_read('Pressure tolerance',ps%rcvg)
         ! Configure implicit velocity solver
         vs=ddadi(cfg=cfg,name='Velocity',nst=7)
         ! Setup the solver
         call fs%setup(pressure_solver=ps,implicit_solver=vs)
         ! Zero initial field
         fs%U=0.0_WP; fs%V=0.0_WP; fs%W=0.0_WP
         ! Calculate cell-centered velocities and divergence
         call fs%interp_vel(Ui,Vi,Wi)
         call fs%get_div()
      end block create_and_initialize_flow_solver
      
>>>>>>> 5ed200a5
      
      	! Create a two phase fene solver
      	create_fene: block
		  	use fene_class,		only: fenep
      		integer :: i,j,k
      		! Create fene solver
      		call nn%tpfene_initialize(cfg=cfg,model=fenep,name='fenep')
			! Maximum extensibility of polymer chain
			call param_read('Maximum polymer extensibility',nn%Lmax)
			! Relaxation time for polymer
			call param_read('Polymer relaxation time',nn%trelax)
			! Polymer viscosity at zero strain rate
			call param_read('Polymer viscosity',nn%visc)
      		! Assign zero diffusivity
      		nn%diff=0.0_WP
      		! Setup without an implicit solver
      		call nn%setup()
      		! Initialize scalar fields
      		do k=cfg%kmino_,cfg%kmaxo_
      		   	do j=cfg%jmino_,cfg%jmaxo_
      		   	   	do i=cfg%imino_,cfg%imaxo_
      		   	    	! Liquid scalar
      		   	    	if (vf%VF(i,j,k).gt.0.0_WP) then
      		   	     	   	! We are in the liquid
      		   	     	   	if (cfg%ym(j).gt.depth) then
      		   	     	    	! We are above the pool (trC=15)
								nn%SC(i,j,k,1)=5.0_WP !< Cxx
								nn%SC(i,j,k,2)=0.0_WP !< Cxy
								nn%SC(i,j,k,3)=0.0_WP !< Cxx
								nn%SC(i,j,k,4)=5.0_WP !< Cyy
								nn%SC(i,j,k,5)=0.0_WP !< Cyz
								nn%SC(i,j,k,6)=5.0_WP !< Czz
      		   	     	   	else
      		   	     	    	! We are in the pool (trC=3)
								nn%SC(i,j,:k,1)=1.0_WP !< Cxx
								nn%SC(i,j,:k,2)=0.0_WP !< Cxy
								nn%SC(i,j,:k,3)=0.0_WP !< Cxx
								nn%SC(i,j,:k,4)=1.0_WP !< Cyy
								nn%SC(i,j,:k,5)=0.0_WP !< Cyz
								nn%SC(i,j,:k,6)=1.0_WP !< Czz
      		   	     	   	end if
      		   	     	end if
      		   	     	! ! Gas scalar
						! if (vf%VF(i,j,k).lt.1.0_WP) then
						! 	! We are in the gas
						! 	nn%SC(i,j,k,:)=0.0_WP
						! end if
      		   	   	end do
      		   	end do
      		end do
      	end block create_fene
      
      
<<<<<<< HEAD
	   	! Create surfmesh object for interface polygon output
      	create_smesh: block
      	   smesh=surfmesh(nvar=0,name='plic')
      	   call vf%update_surfmesh(smesh)
      	end block create_smesh


	   	! Add Ensight output
	   	create_ensight: block
        	integer :: nsc
			! Create Ensight output from cfg
			ens_out=ensight(cfg=cfg,name='FallingDrop')
			! Create event for Ensight output
			ens_evt=event(time=time,name='Ensight output')
			call param_read('Ensight output period',ens_evt%tper)
			! Add variables to output
			call ens_out%add_vector('velocity',Ui,Vi,Wi)
			call ens_out%add_scalar('VOF',vf%VF)
			call ens_out%add_scalar('pressure',fs%P)
			call ens_out%add_scalar('curvature',vf%curv)
         	call ens_out%add_surface('plic',smesh)
        	do nsc=1,nn%nscalar
            	call ens_out%add_scalar(trim(nn%SCname(nsc)),nn%SC(:,:,:,nsc))
        	end do
		   ! Output to ensight
		   if (ens_evt%occurs()) call ens_out%write_data(time%t)
		end block create_ensight
	   
	   
	   	! Create a monitor file
	   	create_monitor: block
        	integer :: nsc
		   	! Prepare some info about fields
			call fs%get_cfl(time%dt,time%cfl)
			call fs%get_max()
			call vf%get_max()
         	call nn%get_max(VF=vf%VF)
			! Create simulation monitor
			mfile=monitor(fs%cfg%amRoot,'simulation')
			call mfile%add_column(time%n,'Timestep number')
			call mfile%add_column(time%t,'Time')
			call mfile%add_column(time%dt,'Timestep size')
			call mfile%add_column(time%cfl,'Maximum CFL')
			call mfile%add_column(fs%Umax,'Umax')
			call mfile%add_column(fs%Vmax,'Vmax')
			call mfile%add_column(fs%Wmax,'Wmax')
			call mfile%add_column(fs%Pmax,'Pmax')
			call mfile%add_column(vf%VFmax,'VOF maximum')
			call mfile%add_column(vf%VFmin,'VOF minimum')
			call mfile%add_column(vf%VFint,'VOF integral')
			call mfile%add_column(fs%divmax,'Maximum divergence')
			call mfile%add_column(fs%psolv%it,'Pressure iteration')
			call mfile%add_column(fs%psolv%rerr,'Pressure error')
			call mfile%write()
			! Create CFL monitor
			cflfile=monitor(fs%cfg%amRoot,'cfl')
			call cflfile%add_column(time%n,'Timestep number')
			call cflfile%add_column(time%t,'Time')
			call cflfile%add_column(fs%CFLst,'STension CFL')
			call cflfile%add_column(fs%CFLc_x,'Convective xCFL')
			call cflfile%add_column(fs%CFLc_y,'Convective yCFL')
			call cflfile%add_column(fs%CFLc_z,'Convective zCFL')
			call cflfile%add_column(fs%CFLv_x,'Viscous xCFL')
			call cflfile%add_column(fs%CFLv_y,'Viscous yCFL')
			call cflfile%add_column(fs%CFLv_z,'Viscous zCFL')
			call cflfile%write()
        	! Create scalar monitor
        	scfile=monitor(nn%cfg%amRoot,'scalar')
        	call scfile%add_column(time%n,'Timestep number')
        	call scfile%add_column(time%t,'Time')
        	do nsc=1,nn%nscalar
				call scfile%add_column(nn%SCmin(nsc),trim(nn%SCname(nsc))//'_min')
				call scfile%add_column(nn%SCmax(nsc),trim(nn%SCname(nsc))//'_max')
				call scfile%add_column(nn%SCint(nsc),trim(nn%SCname(nsc))//'_int')
         	end do
         	call scfile%write()
	   end block create_monitor
	   
	   
	end subroutine simulation_init
	
	
	!> Perform an NGA2 simulation - this mimicks NGA's old time integration for multiphase
	subroutine simulation_run
    	use tpns_class, only: static_contact,arithmetic_visc
		implicit none
		
		! Perform time integration
	   	do while (.not.time%done())
			
			! Increment time
			call fs%get_cfl(time%dt,time%cfl)
			call time%adjust_dt()
			call time%increment()
			
			! Remember old VOF
			vf%VFold=vf%VF
=======
      ! Create surfmesh object for interface polygon output
      create_smesh: block
         smesh=surfmesh(nvar=0,name='plic')
         call vf%update_surfmesh(smesh)
      end block create_smesh


      ! Add Ensight output
      create_ensight: block
         integer :: nsc
         ! Create Ensight output from cfg
         ens_out=ensight(cfg=cfg,name='FallingDrop')
         ! Create event for Ensight output
         ens_evt=event(time=time,name='Ensight output')
         call param_read('Ensight output period',ens_evt%tper)
         ! Add variables to output
         call ens_out%add_vector('velocity',Ui,Vi,Wi)
         call ens_out%add_scalar('VOF',vf%VF)
         call ens_out%add_scalar('pressure',fs%P)
         call ens_out%add_scalar('curvature',vf%curv)
         call ens_out%add_surface('plic',smesh)
         do nsc=1,sc%nscalar
            call ens_out%add_scalar(trim(sc%SCname(nsc)),sc%SC(:,:,:,nsc))
         end do
         ! Output to ensight
         if (ens_evt%occurs()) call ens_out%write_data(time%t)
      end block create_ensight
      
      
      ! Create a monitor file
      create_monitor: block
         integer :: nsc
         ! Prepare some info about fields
         call fs%get_cfl(time%dt,time%cfl)
         call fs%get_max()
         call vf%get_max()
         call sc%get_max(VF=vf%VF)
         ! Create simulation monitor
         mfile=monitor(fs%cfg%amRoot,'simulation')
         call mfile%add_column(time%n,'Timestep number')
         call mfile%add_column(time%t,'Time')
         call mfile%add_column(time%dt,'Timestep size')
         call mfile%add_column(time%cfl,'Maximum CFL')
         call mfile%add_column(fs%Umax,'Umax')
         call mfile%add_column(fs%Vmax,'Vmax')
         call mfile%add_column(fs%Wmax,'Wmax')
         call mfile%add_column(fs%Pmax,'Pmax')
         call mfile%add_column(vf%VFmax,'VOF maximum')
         call mfile%add_column(vf%VFmin,'VOF minimum')
         call mfile%add_column(vf%VFint,'VOF integral')
         call mfile%add_column(fs%divmax,'Maximum divergence')
         call mfile%add_column(fs%psolv%it,'Pressure iteration')
         call mfile%add_column(fs%psolv%rerr,'Pressure error')
         call mfile%write()
         ! Create CFL monitor
         cflfile=monitor(fs%cfg%amRoot,'cfl')
         call cflfile%add_column(time%n,'Timestep number')
         call cflfile%add_column(time%t,'Time')
         call cflfile%add_column(fs%CFLst,'STension CFL')
         call cflfile%add_column(fs%CFLc_x,'Convective xCFL')
         call cflfile%add_column(fs%CFLc_y,'Convective yCFL')
         call cflfile%add_column(fs%CFLc_z,'Convective zCFL')
         call cflfile%add_column(fs%CFLv_x,'Viscous xCFL')
         call cflfile%add_column(fs%CFLv_y,'Viscous yCFL')
         call cflfile%add_column(fs%CFLv_z,'Viscous zCFL')
         call cflfile%write()
         ! Create scalar monitor
         scfile=monitor(sc%cfg%amRoot,'scalar')
         call scfile%add_column(time%n,'Timestep number')
         call scfile%add_column(time%t,'Time')
         do nsc=1,sc%nscalar
            call scfile%add_column(sc%SCmin(nsc),trim(sc%SCname(nsc))//'_min')
            call scfile%add_column(sc%SCmax(nsc),trim(sc%SCname(nsc))//'_max')
            call scfile%add_column(sc%SCint(nsc),trim(sc%SCname(nsc))//'_int')
         end do
         call scfile%write()
      end block create_monitor
      
      
   end subroutine simulation_init
   
   
   !> Perform an NGA2 simulation - this mimicks NGA's old time integration for multiphase
   subroutine simulation_run
      use tpns_class, only: static_contact,arithmetic_visc
      implicit none
      
      ! Perform time integration
      do while (.not.time%done())
         
         ! Increment time
         call fs%get_cfl(time%dt,time%cfl)
         call time%adjust_dt()
         call time%increment()
         
         ! Remember old VOF
         vf%VFold=vf%VF
>>>>>>> 5ed200a5
         
         	! Remember old SC
         	nn%SCold=nn%SC
         
<<<<<<< HEAD
			! Remember old velocity
			fs%Uold=fs%U
			fs%Vold=fs%V
			fs%Wold=fs%W
		   
			! Prepare old staggered density (at n)
			call fs%get_olddensity(vf=vf)
			
			! VOF solver step
		   	call vf%advance(dt=time%dt,U=fs%U,V=fs%V,W=fs%W)

			! Calculate grad(U)
			call fs%get_gradU(gradU)
			
			! ============= SCALAR SOLVER =======================

			! Explicit calculation of dSC/dt from scalar equation
			call nn%get_dSCdt(dSCdt=resSC,U=fs%U,V=fs%V,W=fs%W,VFold=vf%VFold,VF=vf%VF,detailed_face_flux=vf%detailed_face_flux,dt=time%dt)

			! Add viscoleastic source terms
            viscoelastic_src: block
               use fene_class, only: fenep,lptt,eptt
               integer :: n
               ! Streching and distortion term
               call nn%get_CgradU(gradU,SCtmp)
               do n=1,6
                  resSC(:,:,:,n)=resSC(:,:,:,n)+vf%VF(:,:,:)*SCtmp(:,:,:,n)
               end do
               ! Relaxation term
               call nn%get_relax(SCtmp,time%dt)
               do n=1,6
                  resSC(:,:,:,n)=resSC(:,:,:,n)+vf%VF(:,:,:)*SCtmp(:,:,:,n)
               end do
            end block viscoelastic_src

    		! Now transport our phase-specific scalars
    		advance_scalar: block
    			integer :: nsc
    			real(WP) :: p,q
    			! Advance scalar fields
    			do nsc=1,nn%nscalar
    			   p=real(nn%phase(nsc),WP); q=1.0_WP-2.0_WP*p
    			   where (nn%mask.eq.0.and.vf%VF.ne.p) nn%SC(:,:,:,nsc)=((p+q*vf%VFold)*nn%SCold(:,:,:,nsc)+time%dt*resSC(:,:,:,nsc))/(p+q*vf%VF)
    			   where (vf%VF.eq.p) nn%SC(:,:,:,nsc)=0.0_WP
    			end do
    		end block advance_scalar

			! Apply boundary conditions
			call nn%apply_bcond(time%t,time%dt)
			! ===================================================
         
			! Prepare new staggered viscosity (at n+1)
		   	call fs%get_viscosity(vf=vf,strat=arithmetic_visc)
         
		   	! Perform sub-iterations
		   	do while (time%it.le.time%itmax)
            
				! Build mid-time velocity
			   	fs%U=0.5_WP*(fs%U+fs%Uold)
				fs%V=0.5_WP*(fs%V+fs%Vold)
				fs%W=0.5_WP*(fs%W+fs%Wold)
				
				! ============= VELOCITY SOLVER ======================
				! Preliminary mass and momentum transport step at the interface
			   	call fs%prepare_advection_upwind(dt=time%dt)
				
				! Explicit calculation of drho*u/dt from NS
			   	call fs%get_dmomdt(resU,resV,resW)
				
				! Add momentum source terms
			   	call fs%addsrc_gravity(resU,resV,resW)

				! Add polymer stress term
					polymer_stress: block
					use fene_class, only: fenep
					integer :: i,j,k,n
					real(WP), dimension(:,:,:), allocatable :: Txy,Tyz,Tzx
					real(WP), dimension(:,:,:,:), allocatable :: stress
					real(WP) :: coeff
					! Allocate work arrays
					allocate(stress(cfg%imino_:cfg%imaxo_,cfg%jmino_:cfg%jmaxo_,cfg%kmino_:cfg%kmaxo_,1:6))
					allocate(Txy   (cfg%imino_:cfg%imaxo_,cfg%jmino_:cfg%jmaxo_,cfg%kmino_:cfg%kmaxo_))
					allocate(Tyz   (cfg%imino_:cfg%imaxo_,cfg%jmino_:cfg%jmaxo_,cfg%kmino_:cfg%kmaxo_))
					allocate(Tzx   (cfg%imino_:cfg%imaxo_,cfg%jmino_:cfg%jmaxo_,cfg%kmino_:cfg%kmaxo_))
					! Build liquid stress tensor
					select case (nn%model)
					case (fenep)
						call nn%get_relax(stress,time%dt)
						do n=1,6
							stress(:,:,:,n)=-nn%visc*vf%VF*stress(:,:,:,n)          
						end do
				   	end select
				   	! Interpolate tensor components to cell edges
				   	do k=cfg%kmin_,cfg%kmax_+1
						do j=cfg%jmin_,cfg%jmax_+1
							do i=cfg%imin_,cfg%imax_+1
								Txy(i,j,k)=sum(fs%itp_xy(:,:,i,j,k)*stress(i-1:i,j-1:j,k,2))
								Tyz(i,j,k)=sum(fs%itp_yz(:,:,i,j,k)*stress(i,j-1:j,k-1:k,5))
								Tzx(i,j,k)=sum(fs%itp_xz(:,:,i,j,k)*stress(i-1:i,j,k-1:k,3))
							end do
						end do
				   	end do
				   	! Add divergence of stress to residual
				   	do k=fs%cfg%kmin_,fs%cfg%kmax_
					  	do j=fs%cfg%jmin_,fs%cfg%jmax_
							do i=fs%cfg%imin_,fs%cfg%imax_
								if (fs%umask(i,j,k).eq.0) resU(i,j,k)=resU(i,j,k)+sum(fs%divu_x(:,i,j,k)*stress(i-1:i,j,k,1))&
								&                                                +sum(fs%divu_y(:,i,j,k)*Txy(i,j:j+1,k))     &
								&                                                +sum(fs%divu_z(:,i,j,k)*Tzx(i,j,k:k+1))
								if (fs%vmask(i,j,k).eq.0) resV(i,j,k)=resV(i,j,k)+sum(fs%divv_x(:,i,j,k)*Txy(i:i+1,j,k))     &
								&                                                +sum(fs%divv_y(:,i,j,k)*stress(i,j-1:j,k,4))&
								&                                                +sum(fs%divv_z(:,i,j,k)*Tyz(i,j,k:k+1))
								if (fs%wmask(i,j,k).eq.0) resW(i,j,k)=resW(i,j,k)+sum(fs%divw_x(:,i,j,k)*Tzx(i:i+1,j,k))     &
								&                                                +sum(fs%divw_y(:,i,j,k)*Tyz(i,j:j+1,k))     &                  
								&                                                +sum(fs%divw_z(:,i,j,k)*stress(i,j,k-1:k,6))        
						 	end do
					  	end do
				   	end do
				   	! Clean up
				   	deallocate(stress,Txy,Tyz,Tzx)
				end block polymer_stress
				
				! Assemble explicit residual
			   	resU=-2.0_WP*fs%rho_U*fs%U+(fs%rho_Uold+fs%rho_U)*fs%Uold+time%dt*resU
				resV=-2.0_WP*fs%rho_V*fs%V+(fs%rho_Vold+fs%rho_V)*fs%Vold+time%dt*resV
				resW=-2.0_WP*fs%rho_W*fs%W+(fs%rho_Wold+fs%rho_W)*fs%Wold+time%dt*resW
				
				! Form implicit residuals
			   	call fs%solve_implicit(time%dt,resU,resV,resW)
				
				! Apply these residuals
			   	fs%U=2.0_WP*fs%U-fs%Uold+resU
				fs%V=2.0_WP*fs%V-fs%Vold+resV
				fs%W=2.0_WP*fs%W-fs%Wold+resW
				
				! Apply other boundary conditions
			   	call fs%apply_bcond(time%t,time%dt)
				
				! Solve Poisson equation
			   	call fs%update_laplacian()
				call fs%correct_mfr()
				call fs%get_div()
				call fs%add_surface_tension_jump(dt=time%dt,div=fs%div,vf=vf,contact_model=static_contact)
				fs%psolv%rhs=-fs%cfg%vol*fs%div/time%dt
				fs%psolv%sol=0.0_WP
				call fs%psolv%solve()
				call fs%shift_p(fs%psolv%sol)
				
				! Correct velocity
			   	call fs%get_pgrad(fs%psolv%sol,resU,resV,resW)
				fs%P=fs%P+fs%psolv%sol
				fs%U=fs%U-time%dt*resU/fs%rho_U
				fs%V=fs%V-time%dt*resV/fs%rho_V
				fs%W=fs%W-time%dt*resW/fs%rho_W
				! ====================================================
				
				! Increment sub-iteration counter
			   	time%it=time%it+1
				
			end do
			
			! Recompute interpolated velocity and divergence
		   	call fs%interp_vel(Ui,Vi,Wi)
			call fs%get_div()
			
			! Output to ensight
		   if (ens_evt%occurs()) call ens_out%write_data(time%t)
			
			! Perform and output monitoring
		   	call fs%get_max()
			call vf%get_max()
         	call nn%get_max(VF=vf%VF)
			call mfile%write()
			call cflfile%write()
         call scfile%write()
			
		end do
		
	end subroutine simulation_run
	
	
	!> Finalize the NGA2 simulation
	subroutine simulation_final
		implicit none
		
		! Get rid of all objects - need destructors
		! monitor
		! ensight
		! bcond
		! timetracker
	   
	   ! Deallocate work arrays
	   deallocate(resSC,resU,resV,resW,Ui,Vi,Wi)
	   
	end subroutine simulation_final
	
	
=======
         ! Remember old velocity
         fs%Uold=fs%U
         fs%Vold=fs%V
         fs%Wold=fs%W
         
         ! Apply time-varying Dirichlet conditions
         ! This is where time-dpt Dirichlet would be enforced
         
         ! Prepare old staggered density (at n)
         call fs%get_olddensity(vf=vf)
         
         ! VOF solver step
         call vf%advance(dt=time%dt,U=fs%U,V=fs%V,W=fs%W)
         
         ! Now transport our phase-specific scalars
         advance_scalar: block
            integer :: nsc
            real(WP) :: p,q
            ! Explicit calculation of dSC/dt from scalar equation
            call sc%get_dSCdt(dSCdt=resSC,U=fs%U,V=fs%V,W=fs%W,VFold=vf%VFold,VF=vf%VF,detailed_face_flux=vf%detailed_face_flux,dt=time%dt)
            ! Advance scalar fields
            do nsc=1,sc%nscalar
               p=real(sc%phase(nsc),WP); q=1.0_WP-2.0_WP*p
               where (sc%mask.eq.0.and.vf%VF.ne.p) sc%SC(:,:,:,nsc)=((p+q*vf%VFold)*sc%SCold(:,:,:,nsc)+time%dt*resSC(:,:,:,nsc))/(p+q*vf%VF)
               where (vf%VF.eq.p) sc%SC(:,:,:,nsc)=0.0_WP
            end do
            ! Apply boundary conditions
            call sc%apply_bcond(time%t,time%dt)
         end block advance_scalar
         
         ! Prepare new staggered viscosity (at n+1)
         call fs%get_viscosity(vf=vf,strat=arithmetic_visc)
         
         ! Perform sub-iterations
         do while (time%it.le.time%itmax)
            
            ! Build mid-time velocity
            fs%U=0.5_WP*(fs%U+fs%Uold)
            fs%V=0.5_WP*(fs%V+fs%Vold)
            fs%W=0.5_WP*(fs%W+fs%Wold)
            
            ! Preliminary mass and momentum transport step at the interface
            call fs%prepare_advection_upwind(dt=time%dt)
            
            ! Explicit calculation of drho*u/dt from NS
            call fs%get_dmomdt(resU,resV,resW)
            
            ! Add momentum source terms
            call fs%addsrc_gravity(resU,resV,resW)
            
            ! Assemble explicit residual
            resU=-2.0_WP*fs%rho_U*fs%U+(fs%rho_Uold+fs%rho_U)*fs%Uold+time%dt*resU
            resV=-2.0_WP*fs%rho_V*fs%V+(fs%rho_Vold+fs%rho_V)*fs%Vold+time%dt*resV
            resW=-2.0_WP*fs%rho_W*fs%W+(fs%rho_Wold+fs%rho_W)*fs%Wold+time%dt*resW
            
            ! Form implicit residuals
            call fs%solve_implicit(time%dt,resU,resV,resW)
            
            ! Apply these residuals
            fs%U=2.0_WP*fs%U-fs%Uold+resU
            fs%V=2.0_WP*fs%V-fs%Vold+resV
            fs%W=2.0_WP*fs%W-fs%Wold+resW
            
            ! Apply other boundary conditions
            call fs%apply_bcond(time%t,time%dt)
            
            ! Solve Poisson equation
            call fs%update_laplacian()
            call fs%correct_mfr()
            call fs%get_div()
            call fs%add_surface_tension_jump(dt=time%dt,div=fs%div,vf=vf,contact_model=static_contact)
            fs%psolv%rhs=-fs%cfg%vol*fs%div/time%dt
            fs%psolv%sol=0.0_WP
            call fs%psolv%solve()
            call fs%shift_p(fs%psolv%sol)
            
            ! Correct velocity
            call fs%get_pgrad(fs%psolv%sol,resU,resV,resW)
            fs%P=fs%P+fs%psolv%sol
            fs%U=fs%U-time%dt*resU/fs%rho_U
            fs%V=fs%V-time%dt*resV/fs%rho_V
            fs%W=fs%W-time%dt*resW/fs%rho_W
            
            ! Increment sub-iteration counter
            time%it=time%it+1
            
         end do
         
         ! Recompute interpolated velocity and divergence
         call fs%interp_vel(Ui,Vi,Wi)
         call fs%get_div()
         
         ! Output to ensight
         if (ens_evt%occurs()) then
            call vf%update_surfmesh(smesh)
            call ens_out%write_data(time%t)
         end if
         
         ! Perform and output monitoring
         call fs%get_max()
         call vf%get_max()
         call sc%get_max(VF=vf%VF)
         call mfile%write()
         call cflfile%write()
         call scfile%write()
         
      end do
      
   end subroutine simulation_run
   
   
   !> Finalize the NGA2 simulation
   subroutine simulation_final
      implicit none
      
      ! Get rid of all objects - need destructors
      ! monitor
      ! ensight
      ! bcond
      ! timetracker
      
      ! Deallocate work arrays
      deallocate(resSC,resU,resV,resW,Ui,Vi,Wi)
      
   end subroutine simulation_final
   
   
>>>>>>> 5ed200a5
end module simulation<|MERGE_RESOLUTION|>--- conflicted
+++ resolved
@@ -1,52 +1,5 @@
 !> Various definitions and tools for running an NGA2 simulation
 module simulation
-<<<<<<< HEAD
-	use precision,         only: WP
-	use geometry,          only: cfg
-	use hypre_str_class,   only: hypre_str
-	use ddadi_class,       only: ddadi
-	use tpns_class,        only: tpns
-	use vfs_class,         only: vfs
-   	! use tpscalar_class,    only: tpscalar
-	use tpfene_class,      only: tpfene
-	use timetracker_class, only: timetracker
-	use ensight_class,     only: ensight
-	use surfmesh_class,    only: surfmesh
-	use event_class,       only: event
-	use monitor_class,     only: monitor
-	implicit none
-	private
-	
-	!> Get a couple linear solvers, a two-phase flow solver and volume fraction solver and corresponding time tracker
-	type(hypre_str),   public :: ps
-	type(ddadi),       public :: vs,ss
-	type(tpns),        public :: fs
-	type(vfs),         public :: vf
-	type(tpfene),      public :: nn
-   	! type(tpscalar),    public :: sc
-	type(timetracker), public :: time
-	
-	!> Ensight postprocessing
-	type(surfmesh) :: smesh
-	type(ensight)  :: ens_out
-	type(event)    :: ens_evt
-	
-	!> Simulation monitor file
-	type(monitor) :: mfile,cflfile,scfile
-	
-	public :: simulation_init,simulation_run,simulation_final
-	
-	!> Private work arrays
-	real(WP), dimension(:,:,:,:), 	allocatable :: resSC,SCtmp
-	real(WP), dimension(:,:,:,:,:), allocatable :: gradu 
-   	real(WP), dimension(:,:,:), 	allocatable :: resU,resV,resW
-	real(WP), dimension(:,:,:), 	allocatable :: Ui,Vi,Wi
-	
-	!> Problem definition
-	real(WP), dimension(3) :: center
-	real(WP) :: radius,depth
-
-=======
    use precision,         only: WP
    use geometry,          only: cfg
    use hypre_str_class,   only: hypre_str
@@ -89,150 +42,10 @@
    real(WP), dimension(3) :: center
    real(WP) :: radius,depth
    
->>>>>>> 5ed200a5
 contains
 
 
    !> Function that defines a level set function for a falling drop problem
-<<<<<<< HEAD
-	function levelset_falling_drop(xyz,t) result(G)
-		implicit none
-		real(WP), dimension(3),intent(in) :: xyz
-		real(WP), intent(in) :: t
-		real(WP) :: G
-		! Create the droplet
-	   G=radius-sqrt(sum((xyz-center)**2))
-	   ! Add the pool
-	   G=max(G,depth-xyz(2))
-	end function levelset_falling_drop
-	
-	
-	!> Initialization of problem solver
-	subroutine simulation_init
-		use param, only: param_read
-		implicit none
-		
-		
-		! Allocate work arrays
-	   allocate_work_arrays: block
-         	allocate(resSC(cfg%imino_:cfg%imaxo_,cfg%jmino_:cfg%jmaxo_,cfg%kmino_:cfg%kmaxo_,1:6))
-			allocate(SCtmp(cfg%imino_:cfg%imaxo_,cfg%jmino_:cfg%jmaxo_,cfg%kmino_:cfg%kmaxo_,1:6))
-			allocate(gradU(1:3,1:3,cfg%imino_:cfg%imaxo_,cfg%jmino_:cfg%jmaxo_,cfg%kmino_:cfg%kmaxo_))
-		   	allocate(resU (cfg%imino_:cfg%imaxo_,cfg%jmino_:cfg%jmaxo_,cfg%kmino_:cfg%kmaxo_))
-			allocate(resV (cfg%imino_:cfg%imaxo_,cfg%jmino_:cfg%jmaxo_,cfg%kmino_:cfg%kmaxo_))
-			allocate(resW (cfg%imino_:cfg%imaxo_,cfg%jmino_:cfg%jmaxo_,cfg%kmino_:cfg%kmaxo_))
-			allocate(Ui   (cfg%imino_:cfg%imaxo_,cfg%jmino_:cfg%jmaxo_,cfg%kmino_:cfg%kmaxo_))
-			allocate(Vi   (cfg%imino_:cfg%imaxo_,cfg%jmino_:cfg%jmaxo_,cfg%kmino_:cfg%kmaxo_))
-			allocate(Wi   (cfg%imino_:cfg%imaxo_,cfg%jmino_:cfg%jmaxo_,cfg%kmino_:cfg%kmaxo_))
-		end block allocate_work_arrays
-		
-		
-		! Initialize time tracker with 2 subiterations
-	   initialize_timetracker: block
-		   	time=timetracker(amRoot=cfg%amRoot)
-			call param_read('Max timestep size',time%dtmax)
-			call param_read('Max cfl number',time%cflmax)
-			call param_read('Max time',time%tmax)
-			time%dt=time%dtmax
-			time%itmax=2
-		end block initialize_timetracker
-		
-      
-		! Initialize our VOF solver and field
-	   	create_and_initialize_vof: block
-			use mms_geom, only: cube_refine_vol
-			use vfs_class, only: lvira,VFhi,VFlo
-			integer :: i,j,k,n,si,sj,sk
-			real(WP), dimension(3,8) :: cube_vertex
-			real(WP), dimension(3) :: v_cent,a_cent
-			real(WP) :: vol,area
-			integer, parameter :: amr_ref_lvl=4
-			! Create a VOF solver
-         	call vf%initialize(cfg=cfg,reconstruction_method=lvira,name='VOF',store_detailed_flux=.true.)
-		   	! Initialize to a droplet and a pool
-		   	center=[0.0_WP,0.05_WP,0.0_WP]
-		   	radius=0.01_WP
-		   	depth =0.025_WP
-			do k=vf%cfg%kmino_,vf%cfg%kmaxo_
-				do j=vf%cfg%jmino_,vf%cfg%jmaxo_
-					do i=vf%cfg%imino_,vf%cfg%imaxo_
-						! Set cube vertices
-						n=0
-							do sk=0,1
-								do sj=0,1
-									do si=0,1
-										n=n+1; cube_vertex(:,n)=[vf%cfg%x(i+si),vf%cfg%y(j+sj),vf%cfg%z(k+sk)]
-									end do
-								end do
-							end do
-							! Call adaptive refinement code to get volume and barycenters recursively
-							vol=0.0_WP; area=0.0_WP; v_cent=0.0_WP; a_cent=0.0_WP
-							call cube_refine_vol(cube_vertex,vol,area,v_cent,a_cent,levelset_falling_drop,0.0_WP,amr_ref_lvl)
-							vf%VF(i,j,k)=vol/vf%cfg%vol(i,j,k)
-							if (vf%VF(i,j,k).ge.VFlo.and.vf%VF(i,j,k).le.VFhi) then
-								vf%Lbary(:,i,j,k)=v_cent
-								vf%Gbary(:,i,j,k)=([vf%cfg%xm(i),vf%cfg%ym(j),vf%cfg%zm(k)]-vf%VF(i,j,k)*vf%Lbary(:,i,j,k))/(1.0_WP-vf%VF(i,j,k))
-							else
-								vf%Lbary(:,i,j,k)=[vf%cfg%xm(i),vf%cfg%ym(j),vf%cfg%zm(k)]
-								vf%Gbary(:,i,j,k)=[vf%cfg%xm(i),vf%cfg%ym(j),vf%cfg%zm(k)]
-							end if
-						end do
-					end do
-				end do
-			! Update the band
-		   	call vf%update_band()
-			! Perform interface reconstruction from VOF field
-			call vf%build_interface()
-			! Set interface planes at the boundaries
-			call vf%set_full_bcond()
-			! Create discontinuous polygon mesh from IRL interface
-		   	call vf%polygonalize_interface()
-			! Calculate distance from polygons
-		   	call vf%distance_from_polygon()
-			! Calculate subcell phasic volumes
-		   	call vf%subcell_vol()
-			! Calculate curvature
-		   	call vf%get_curvature()
-			! Reset moments to guarantee compatibility with interface reconstruction
-		   	call vf%reset_volume_moments()
-		end block create_and_initialize_vof
-		
-		
-		! Create a two-phase flow solver without bconds
-	   	create_and_initialize_flow_solver: block
-			use hypre_str_class, only: pcg_pfmg2
-         	use mathtools,       only: Pi
-			! Create flow solver
-			fs=tpns(cfg=cfg,name='Two-phase NS')
-			! Assign constant viscosity to each phase
-			call param_read('Liquid dynamic viscosity',fs%visc_l)
-			call param_read('Gas dynamic viscosity',fs%visc_g)
-			! Assign constant density to each phase
-		   	call param_read('Liquid density',fs%rho_l)
-			call param_read('Gas density',fs%rho_g)
-			! Read in surface tension coefficient
-			call param_read('Surface tension coefficient',fs%sigma)
-			call param_read('Static contact angle',fs%contact_angle)
-         	fs%contact_angle=fs%contact_angle*Pi/180.0_WP
-			! Assign acceleration of gravity
-			call param_read('Gravity',fs%gravity)
-			! Configure pressure solver
-			ps=hypre_str(cfg=cfg,name='Pressure',method=pcg_pfmg2,nst=7)
-         	ps%maxlevel=10
-         	call param_read('Pressure iteration',ps%maxit)
-         	call param_read('Pressure tolerance',ps%rcvg)
-         	! Configure implicit velocity solver
-         	vs=ddadi(cfg=cfg,name='Velocity',nst=7)
-         	! Setup the solver
-		   call fs%setup(pressure_solver=ps,implicit_solver=vs)
-		   ! Zero initial field
-		   fs%U=0.0_WP; fs%V=0.0_WP; fs%W=0.0_WP
-		   ! Calculate cell-centered velocities and divergence
-		   call fs%interp_vel(Ui,Vi,Wi)
-		   call fs%get_div()
-	   	end block create_and_initialize_flow_solver
-	   
-=======
    function levelset_falling_drop(xyz,t) result(G)
       implicit none
       real(WP), dimension(3),intent(in) :: xyz
@@ -368,7 +181,6 @@
          call fs%get_div()
       end block create_and_initialize_flow_solver
       
->>>>>>> 5ed200a5
       
       	! Create a two phase fene solver
       	create_fene: block
@@ -422,105 +234,6 @@
       	end block create_fene
       
       
-<<<<<<< HEAD
-	   	! Create surfmesh object for interface polygon output
-      	create_smesh: block
-      	   smesh=surfmesh(nvar=0,name='plic')
-      	   call vf%update_surfmesh(smesh)
-      	end block create_smesh
-
-
-	   	! Add Ensight output
-	   	create_ensight: block
-        	integer :: nsc
-			! Create Ensight output from cfg
-			ens_out=ensight(cfg=cfg,name='FallingDrop')
-			! Create event for Ensight output
-			ens_evt=event(time=time,name='Ensight output')
-			call param_read('Ensight output period',ens_evt%tper)
-			! Add variables to output
-			call ens_out%add_vector('velocity',Ui,Vi,Wi)
-			call ens_out%add_scalar('VOF',vf%VF)
-			call ens_out%add_scalar('pressure',fs%P)
-			call ens_out%add_scalar('curvature',vf%curv)
-         	call ens_out%add_surface('plic',smesh)
-        	do nsc=1,nn%nscalar
-            	call ens_out%add_scalar(trim(nn%SCname(nsc)),nn%SC(:,:,:,nsc))
-        	end do
-		   ! Output to ensight
-		   if (ens_evt%occurs()) call ens_out%write_data(time%t)
-		end block create_ensight
-	   
-	   
-	   	! Create a monitor file
-	   	create_monitor: block
-        	integer :: nsc
-		   	! Prepare some info about fields
-			call fs%get_cfl(time%dt,time%cfl)
-			call fs%get_max()
-			call vf%get_max()
-         	call nn%get_max(VF=vf%VF)
-			! Create simulation monitor
-			mfile=monitor(fs%cfg%amRoot,'simulation')
-			call mfile%add_column(time%n,'Timestep number')
-			call mfile%add_column(time%t,'Time')
-			call mfile%add_column(time%dt,'Timestep size')
-			call mfile%add_column(time%cfl,'Maximum CFL')
-			call mfile%add_column(fs%Umax,'Umax')
-			call mfile%add_column(fs%Vmax,'Vmax')
-			call mfile%add_column(fs%Wmax,'Wmax')
-			call mfile%add_column(fs%Pmax,'Pmax')
-			call mfile%add_column(vf%VFmax,'VOF maximum')
-			call mfile%add_column(vf%VFmin,'VOF minimum')
-			call mfile%add_column(vf%VFint,'VOF integral')
-			call mfile%add_column(fs%divmax,'Maximum divergence')
-			call mfile%add_column(fs%psolv%it,'Pressure iteration')
-			call mfile%add_column(fs%psolv%rerr,'Pressure error')
-			call mfile%write()
-			! Create CFL monitor
-			cflfile=monitor(fs%cfg%amRoot,'cfl')
-			call cflfile%add_column(time%n,'Timestep number')
-			call cflfile%add_column(time%t,'Time')
-			call cflfile%add_column(fs%CFLst,'STension CFL')
-			call cflfile%add_column(fs%CFLc_x,'Convective xCFL')
-			call cflfile%add_column(fs%CFLc_y,'Convective yCFL')
-			call cflfile%add_column(fs%CFLc_z,'Convective zCFL')
-			call cflfile%add_column(fs%CFLv_x,'Viscous xCFL')
-			call cflfile%add_column(fs%CFLv_y,'Viscous yCFL')
-			call cflfile%add_column(fs%CFLv_z,'Viscous zCFL')
-			call cflfile%write()
-        	! Create scalar monitor
-        	scfile=monitor(nn%cfg%amRoot,'scalar')
-        	call scfile%add_column(time%n,'Timestep number')
-        	call scfile%add_column(time%t,'Time')
-        	do nsc=1,nn%nscalar
-				call scfile%add_column(nn%SCmin(nsc),trim(nn%SCname(nsc))//'_min')
-				call scfile%add_column(nn%SCmax(nsc),trim(nn%SCname(nsc))//'_max')
-				call scfile%add_column(nn%SCint(nsc),trim(nn%SCname(nsc))//'_int')
-         	end do
-         	call scfile%write()
-	   end block create_monitor
-	   
-	   
-	end subroutine simulation_init
-	
-	
-	!> Perform an NGA2 simulation - this mimicks NGA's old time integration for multiphase
-	subroutine simulation_run
-    	use tpns_class, only: static_contact,arithmetic_visc
-		implicit none
-		
-		! Perform time integration
-	   	do while (.not.time%done())
-			
-			! Increment time
-			call fs%get_cfl(time%dt,time%cfl)
-			call time%adjust_dt()
-			call time%increment()
-			
-			! Remember old VOF
-			vf%VFold=vf%VF
-=======
       ! Create surfmesh object for interface polygon output
       create_smesh: block
          smesh=surfmesh(nvar=0,name='plic')
@@ -618,210 +331,10 @@
          
          ! Remember old VOF
          vf%VFold=vf%VF
->>>>>>> 5ed200a5
          
          	! Remember old SC
          	nn%SCold=nn%SC
          
-<<<<<<< HEAD
-			! Remember old velocity
-			fs%Uold=fs%U
-			fs%Vold=fs%V
-			fs%Wold=fs%W
-		   
-			! Prepare old staggered density (at n)
-			call fs%get_olddensity(vf=vf)
-			
-			! VOF solver step
-		   	call vf%advance(dt=time%dt,U=fs%U,V=fs%V,W=fs%W)
-
-			! Calculate grad(U)
-			call fs%get_gradU(gradU)
-			
-			! ============= SCALAR SOLVER =======================
-
-			! Explicit calculation of dSC/dt from scalar equation
-			call nn%get_dSCdt(dSCdt=resSC,U=fs%U,V=fs%V,W=fs%W,VFold=vf%VFold,VF=vf%VF,detailed_face_flux=vf%detailed_face_flux,dt=time%dt)
-
-			! Add viscoleastic source terms
-            viscoelastic_src: block
-               use fene_class, only: fenep,lptt,eptt
-               integer :: n
-               ! Streching and distortion term
-               call nn%get_CgradU(gradU,SCtmp)
-               do n=1,6
-                  resSC(:,:,:,n)=resSC(:,:,:,n)+vf%VF(:,:,:)*SCtmp(:,:,:,n)
-               end do
-               ! Relaxation term
-               call nn%get_relax(SCtmp,time%dt)
-               do n=1,6
-                  resSC(:,:,:,n)=resSC(:,:,:,n)+vf%VF(:,:,:)*SCtmp(:,:,:,n)
-               end do
-            end block viscoelastic_src
-
-    		! Now transport our phase-specific scalars
-    		advance_scalar: block
-    			integer :: nsc
-    			real(WP) :: p,q
-    			! Advance scalar fields
-    			do nsc=1,nn%nscalar
-    			   p=real(nn%phase(nsc),WP); q=1.0_WP-2.0_WP*p
-    			   where (nn%mask.eq.0.and.vf%VF.ne.p) nn%SC(:,:,:,nsc)=((p+q*vf%VFold)*nn%SCold(:,:,:,nsc)+time%dt*resSC(:,:,:,nsc))/(p+q*vf%VF)
-    			   where (vf%VF.eq.p) nn%SC(:,:,:,nsc)=0.0_WP
-    			end do
-    		end block advance_scalar
-
-			! Apply boundary conditions
-			call nn%apply_bcond(time%t,time%dt)
-			! ===================================================
-         
-			! Prepare new staggered viscosity (at n+1)
-		   	call fs%get_viscosity(vf=vf,strat=arithmetic_visc)
-         
-		   	! Perform sub-iterations
-		   	do while (time%it.le.time%itmax)
-            
-				! Build mid-time velocity
-			   	fs%U=0.5_WP*(fs%U+fs%Uold)
-				fs%V=0.5_WP*(fs%V+fs%Vold)
-				fs%W=0.5_WP*(fs%W+fs%Wold)
-				
-				! ============= VELOCITY SOLVER ======================
-				! Preliminary mass and momentum transport step at the interface
-			   	call fs%prepare_advection_upwind(dt=time%dt)
-				
-				! Explicit calculation of drho*u/dt from NS
-			   	call fs%get_dmomdt(resU,resV,resW)
-				
-				! Add momentum source terms
-			   	call fs%addsrc_gravity(resU,resV,resW)
-
-				! Add polymer stress term
-					polymer_stress: block
-					use fene_class, only: fenep
-					integer :: i,j,k,n
-					real(WP), dimension(:,:,:), allocatable :: Txy,Tyz,Tzx
-					real(WP), dimension(:,:,:,:), allocatable :: stress
-					real(WP) :: coeff
-					! Allocate work arrays
-					allocate(stress(cfg%imino_:cfg%imaxo_,cfg%jmino_:cfg%jmaxo_,cfg%kmino_:cfg%kmaxo_,1:6))
-					allocate(Txy   (cfg%imino_:cfg%imaxo_,cfg%jmino_:cfg%jmaxo_,cfg%kmino_:cfg%kmaxo_))
-					allocate(Tyz   (cfg%imino_:cfg%imaxo_,cfg%jmino_:cfg%jmaxo_,cfg%kmino_:cfg%kmaxo_))
-					allocate(Tzx   (cfg%imino_:cfg%imaxo_,cfg%jmino_:cfg%jmaxo_,cfg%kmino_:cfg%kmaxo_))
-					! Build liquid stress tensor
-					select case (nn%model)
-					case (fenep)
-						call nn%get_relax(stress,time%dt)
-						do n=1,6
-							stress(:,:,:,n)=-nn%visc*vf%VF*stress(:,:,:,n)          
-						end do
-				   	end select
-				   	! Interpolate tensor components to cell edges
-				   	do k=cfg%kmin_,cfg%kmax_+1
-						do j=cfg%jmin_,cfg%jmax_+1
-							do i=cfg%imin_,cfg%imax_+1
-								Txy(i,j,k)=sum(fs%itp_xy(:,:,i,j,k)*stress(i-1:i,j-1:j,k,2))
-								Tyz(i,j,k)=sum(fs%itp_yz(:,:,i,j,k)*stress(i,j-1:j,k-1:k,5))
-								Tzx(i,j,k)=sum(fs%itp_xz(:,:,i,j,k)*stress(i-1:i,j,k-1:k,3))
-							end do
-						end do
-				   	end do
-				   	! Add divergence of stress to residual
-				   	do k=fs%cfg%kmin_,fs%cfg%kmax_
-					  	do j=fs%cfg%jmin_,fs%cfg%jmax_
-							do i=fs%cfg%imin_,fs%cfg%imax_
-								if (fs%umask(i,j,k).eq.0) resU(i,j,k)=resU(i,j,k)+sum(fs%divu_x(:,i,j,k)*stress(i-1:i,j,k,1))&
-								&                                                +sum(fs%divu_y(:,i,j,k)*Txy(i,j:j+1,k))     &
-								&                                                +sum(fs%divu_z(:,i,j,k)*Tzx(i,j,k:k+1))
-								if (fs%vmask(i,j,k).eq.0) resV(i,j,k)=resV(i,j,k)+sum(fs%divv_x(:,i,j,k)*Txy(i:i+1,j,k))     &
-								&                                                +sum(fs%divv_y(:,i,j,k)*stress(i,j-1:j,k,4))&
-								&                                                +sum(fs%divv_z(:,i,j,k)*Tyz(i,j,k:k+1))
-								if (fs%wmask(i,j,k).eq.0) resW(i,j,k)=resW(i,j,k)+sum(fs%divw_x(:,i,j,k)*Tzx(i:i+1,j,k))     &
-								&                                                +sum(fs%divw_y(:,i,j,k)*Tyz(i,j:j+1,k))     &                  
-								&                                                +sum(fs%divw_z(:,i,j,k)*stress(i,j,k-1:k,6))        
-						 	end do
-					  	end do
-				   	end do
-				   	! Clean up
-				   	deallocate(stress,Txy,Tyz,Tzx)
-				end block polymer_stress
-				
-				! Assemble explicit residual
-			   	resU=-2.0_WP*fs%rho_U*fs%U+(fs%rho_Uold+fs%rho_U)*fs%Uold+time%dt*resU
-				resV=-2.0_WP*fs%rho_V*fs%V+(fs%rho_Vold+fs%rho_V)*fs%Vold+time%dt*resV
-				resW=-2.0_WP*fs%rho_W*fs%W+(fs%rho_Wold+fs%rho_W)*fs%Wold+time%dt*resW
-				
-				! Form implicit residuals
-			   	call fs%solve_implicit(time%dt,resU,resV,resW)
-				
-				! Apply these residuals
-			   	fs%U=2.0_WP*fs%U-fs%Uold+resU
-				fs%V=2.0_WP*fs%V-fs%Vold+resV
-				fs%W=2.0_WP*fs%W-fs%Wold+resW
-				
-				! Apply other boundary conditions
-			   	call fs%apply_bcond(time%t,time%dt)
-				
-				! Solve Poisson equation
-			   	call fs%update_laplacian()
-				call fs%correct_mfr()
-				call fs%get_div()
-				call fs%add_surface_tension_jump(dt=time%dt,div=fs%div,vf=vf,contact_model=static_contact)
-				fs%psolv%rhs=-fs%cfg%vol*fs%div/time%dt
-				fs%psolv%sol=0.0_WP
-				call fs%psolv%solve()
-				call fs%shift_p(fs%psolv%sol)
-				
-				! Correct velocity
-			   	call fs%get_pgrad(fs%psolv%sol,resU,resV,resW)
-				fs%P=fs%P+fs%psolv%sol
-				fs%U=fs%U-time%dt*resU/fs%rho_U
-				fs%V=fs%V-time%dt*resV/fs%rho_V
-				fs%W=fs%W-time%dt*resW/fs%rho_W
-				! ====================================================
-				
-				! Increment sub-iteration counter
-			   	time%it=time%it+1
-				
-			end do
-			
-			! Recompute interpolated velocity and divergence
-		   	call fs%interp_vel(Ui,Vi,Wi)
-			call fs%get_div()
-			
-			! Output to ensight
-		   if (ens_evt%occurs()) call ens_out%write_data(time%t)
-			
-			! Perform and output monitoring
-		   	call fs%get_max()
-			call vf%get_max()
-         	call nn%get_max(VF=vf%VF)
-			call mfile%write()
-			call cflfile%write()
-         call scfile%write()
-			
-		end do
-		
-	end subroutine simulation_run
-	
-	
-	!> Finalize the NGA2 simulation
-	subroutine simulation_final
-		implicit none
-		
-		! Get rid of all objects - need destructors
-		! monitor
-		! ensight
-		! bcond
-		! timetracker
-	   
-	   ! Deallocate work arrays
-	   deallocate(resSC,resU,resV,resW,Ui,Vi,Wi)
-	   
-	end subroutine simulation_final
-	
-	
-=======
          ! Remember old velocity
          fs%Uold=fs%U
          fs%Vold=fs%V
@@ -949,5 +462,4 @@
    end subroutine simulation_final
    
    
->>>>>>> 5ed200a5
 end module simulation