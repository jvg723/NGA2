# Parallelization
Partition :	8 1 1

# Mesh definition
Lx :	0.1
Ly :	0.1
<<<<<<< HEAD
Lz :	0.1
nx :	1
ny :	200
nz :	200
=======
Lz :	0.001
nx :	100
ny :	100
nz :	1
>>>>>>> caf0030d

# Fluid properties
Gravity :                     0 -9.81 0
Liquid dynamic viscosity :    1.137e-3
Gas dynamic viscosity :       1.780e-5
Liquid density :              1000
Gas density :                 1.226
Surface tension coefficient : 0.0728
Static contact angle :        150

# FENE model properties
Maximum extension of polymer chain : 10
Polymer Relaxation Time            : 5
Beta                               : 0.5
Stress diffusivisty                : 0

# Time integration
Max timestep size : 1e-3
Max cfl number :    0.9
Max time : 5

# Pressure solver
Pressure tolerance : 1e-4
Pressure iteration : 100

# Implicit velocity solver
Implicit tolerance : 1e-4
Implicit iteration : 100

# Ensight output
Ensight output period : 1e-2<|MERGE_RESOLUTION|>--- conflicted
+++ resolved
@@ -4,17 +4,10 @@
 # Mesh definition
 Lx :	0.1
 Ly :	0.1
-<<<<<<< HEAD
-Lz :	0.1
-nx :	1
-ny :	200
-nz :	200
-=======
 Lz :	0.001
 nx :	100
 ny :	100
 nz :	1
->>>>>>> caf0030d
 
 # Fluid properties
 Gravity :                     0 -9.81 0
@@ -23,13 +16,6 @@
 Liquid density :              1000
 Gas density :                 1.226
 Surface tension coefficient : 0.0728
-Static contact angle :        150
-
-# FENE model properties
-Maximum extension of polymer chain : 10
-Polymer Relaxation Time            : 5
-Beta                               : 0.5
-Stress diffusivisty                : 0
 
 # Time integration
 Max timestep size : 1e-3
