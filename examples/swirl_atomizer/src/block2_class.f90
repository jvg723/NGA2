--- conflicted
+++ resolved
@@ -318,10 +318,7 @@
          visc_inf=0.0_WP
          ! Zero shear rate viscosity
          visc_0=visc_s; b%fs%visc_l=visc_0
-<<<<<<< HEAD
          b%visc_norm=b%fs%visc_l/visc_0
-=======
->>>>>>> ab2c4f4c
     end block solvent_viscosity 
       
 
@@ -557,10 +554,7 @@
                b%SRmag(i,j,k)=sqrt(2.00_WP*b%SR(1,i,j,k)**2+b%SR(2,i,j,k)**2+b%SR(3,i,j,k)**2+2.0_WP*(b%SR(4,i,j,k)**2+b%SR(5,i,j,k)**2+b%SR(6,i,j,k)**2))
                ! Carreau Model
                b%fs%visc_l(i,j,k)=visc_inf+(visc_0-visc_inf)*(1.00_WP+(alpha*b%SRmag(i,j,k))**2)**((n-1.00_WP)/2.00_WP)
-<<<<<<< HEAD
                b%visc_norm(i,j,k)=b%fs%visc_l(i,j,k)/visc_0
-=======
->>>>>>> ab2c4f4c
              end do
            end do
          end do
