!> Two-phase structure tracking class
!> Based on cclabel object with greometric transport of index for persistent tracking of structures
module stracker_class
   use precision, only: WP
   use string,    only: str_medium
   use vfs_class, only: vfs
   implicit none
   private
   
   
   ! Expose type/constructor/methods
   public :: stracker,make_label_ftype
   
   
   ! Some parameters for memory management
   integer , parameter :: min_struct_size=100 !< Default minimum size of structure storage
   real(WP), parameter :: coeff_up=1.5_WP     !< When we run out of structure storage, increase by 50%
   
   
   !> Structure object
   type :: struct_type
      integer :: id                                       !< Persistent ID of struct
      integer :: n_                                       !< Number of local cells contained in struct
      integer, dimension(:,:), allocatable :: map         !< List of cells contained in struct, dimension(1:3,1:n_)
      integer, dimension(3) :: per                        !< Periodicity array - per(dim)=1 if structure is periodic in dim direction
   end type struct_type
   
   
   !> Structure tracker object definition
   type :: stracker
      ! Pointer to our VF solver
      class(vfs), pointer :: vf
      ! This is the name of the stracker
      character(len=str_medium) :: name='UNNAMED_STRACKER'
      ! Phase containing the tracked structures
      integer :: phase                !< 0 is liquid, 1 is gas
      ! Merging events
      integer :: nmerge
      integer, dimension(:,:), allocatable :: merge
      ! Merging2 events
      integer :: nmerge2
      integer, dimension(:,:), allocatable :: merge2
      ! ID of the structure that contains each cell
      integer, dimension(:,:,:), allocatable :: id
      ! Array of structures
      integer :: nstruct
      type(struct_type), dimension(:), allocatable :: struct
      ! Old ID of the structure that contains each cell
      integer, dimension(:,:,:), allocatable :: id_old
      ! Remapped old ID of the structure that contains each cell
      integer, dimension(:,:,:), allocatable :: id_rmp
      ! Array of structures
      integer :: nstruct_old
      type(struct_type), dimension(:), allocatable :: struct_old
   contains
      procedure :: initialize           !< Initialization of stracker based on a provided VFS object
      procedure, private :: build       !< Private cclabel step without persistent id
      procedure :: advance              !< Perform cclabel step with persistent id
   end type stracker
   
   
   !> Type of the make_label function used to generate a structure - user-provided
   abstract interface
      logical function make_label_ftype(ind1,ind2,ind3)
         integer, intent(in) :: ind1,ind2,ind3
      end function make_label_ftype
   end interface
   
   
contains
   
   
   !> Structure tracker initialization
   subroutine initialize(this,vf,phase,make_label,name)
      use messager,  only: die
      use vfs_class, only: remap_storage
      implicit none
      class(stracker), intent(inout) :: this
      class(vfs), target, intent(in) :: vf
      integer, intent(in) :: phase
      procedure(make_label_ftype) :: make_label
      character(len=*), optional :: name
      ! Set the name for the object
      if (present(name)) this%name=trim(adjustl(name))
      ! Set the phase
      this%phase=phase
      ! Point to our vfs object
      this%vf=>vf
      ! Check vfs object uses cell remap with storage
      if (this%vf%transport_method.ne.remap_storage) call die('[stracker initialize] Our vfs needs to use full cell remap with storage')
      ! Allocate and initialize ID array
      allocate(this%id    (this%vf%cfg%imino_:this%vf%cfg%imaxo_,this%vf%cfg%jmino_:this%vf%cfg%jmaxo_,this%vf%cfg%kmino_:this%vf%cfg%kmaxo_)); this%id    =0
      allocate(this%id_old(this%vf%cfg%imino_:this%vf%cfg%imaxo_,this%vf%cfg%jmino_:this%vf%cfg%jmaxo_,this%vf%cfg%kmino_:this%vf%cfg%kmaxo_)); this%id_old=0
      allocate(this%id_rmp(this%vf%cfg%imino_:this%vf%cfg%imaxo_,this%vf%cfg%jmino_:this%vf%cfg%jmaxo_,this%vf%cfg%kmino_:this%vf%cfg%kmaxo_)); this%id_rmp=0
      ! Zero structures
      this%nstruct    =0
      this%nstruct_old=0
      ! Perform a first CCL
      call this%build(make_label)
   end subroutine initialize
   

   !> Structure tracking step
   subroutine advance(this,make_label)
      implicit none
      class(stracker), intent(inout) :: this
      procedure(make_label_ftype) :: make_label
      
      ! Copy old structure data - may not be needed
      copy_to_old: block
         integer :: n
         this%id_old=this%id
         this%nstruct_old=this%nstruct
         if (allocated(this%struct_old)) then
            do n=1,size(this%struct_old,dim=1)
               if (allocated(this%struct_old(n)%map)) deallocate(this%struct_old(n)%map)
            end do
            deallocate(this%struct_old)
         end if
         allocate(this%struct_old(this%nstruct_old))
         do n=1,size(this%struct,dim=1)
            this%struct_old(n)%id =this%struct(n)%id
            this%struct_old(n)%per=this%struct(n)%per
            this%struct_old(n)%n_ =this%struct(n)%n_
            allocate(this%struct_old(n)%map(this%struct_old(n)%n_))
            this%struct_old(n)%map=this%struct(n)%map
         end do
      end block copy_to_old
      
      ! Reset merge event storage
      reset_merge: block
         this%nmerge=0
         if (allocated(this%merge)) deallocate(this%merge)
         allocate(this%merge(1:2,1:min_struct_size)); this%merge=0
         this%nmerge2=0
         if (allocated(this%merge2)) deallocate(this%merge2)
         allocate(this%merge2(1:2,1:min_struct_size)); this%merge2=0
      end block reset_merge
      
      ! Remap id using VF geometry data to identify merge events
      remap_id: block
         use irl_fortran_interface
         integer, dimension(3) :: ind
         type(SepVM_type) :: my_SepVM
         real(WP), dimension(0:1) :: vols
         integer, dimension(:), allocatable :: ids
         integer :: i,j,k,n,nn
         integer :: nid,nobj,my_id
         ! Allocate ids storage
         nobj=0
         do k=this%vf%cfg%kmin_,this%vf%cfg%kmax_; do j=this%vf%cfg%jmin_,this%vf%cfg%jmax_; do i=this%vf%cfg%imin_,this%vf%cfg%imax_
            nobj=max(count,getSize(this%vf%detailed_remap(i,j,k)))
         end do; end do; end do
         allocate(ids(nobj))
         ! Perform remapping step
         do k=this%vf%cfg%kmin_,this%vf%cfg%kmax_; do j=this%vf%cfg%jmin_,this%vf%cfg%jmax_; do i=this%vf%cfg%imin_,this%vf%cfg%imax_
            ! Check detailed remap geometry to get nobj
            nobj=getSize(this%vf%detailed_remap(i,j,k))
            ! Skip cell if no detailed remap geometry is available
            if (nobj.eq.0) cycle
            ! Zero out ids and reset counter
            nid=0; ids=0
            ! Initialize id_rmp
            this%id_rmp(i,j,k)=0
            ! Traverse every object and check for phase presence
            obj_loop: do n=1,nobj
               ! Get SepVM for nth object
               call getSepVMAtIndex(this%vf%detailed_remap(i,j,k),n-1,my_SepVM)
               ! Verify volume fraction for our phase of interest is non-zero
               vols(0)=getVolume(my_SepVM,0); vols(1)=getVolume(my_SepVM,1)
               if (vols(this%phase)/sum(vols).lt.VFlo) cycle
               ! Get cell index for nth object
               ind=this%vf%cfg%get_ijk_from_lexico(getTagForIndex(this%vf%detailed_remap(i,j,k),n-1))
               ! Get the local id
               my_id=this%id(ind(1),ind(2),ind(3))
               ! If my_id is zero, cycle
               if (my_id.eq.0) cycle obj_loop
               ! If my_id has already been encountered, cycle
               do nn=1,nid
                  if (ids(nn).eq.my_id) cycle obj_loop
               end do
               ! Increment the ids array
               nid=nid+1; ids(nid)=my_id
            end do obj_loop
            ! If no ids were encountered, done
            if (nid.eq.0) cycle
            ! Set id_rmp to smallest non-zero id encountered
            this%id_rmp(i,j,k)=minval(ids(1:nid))
            ! Create max(nid-1,0) merging events - this should be based on a binary search tree instead
            do n=1,nid
               call add_merge(this%id_rmp(i,j,k),ids(n))
            end do
         end do; end do; end do
         ! Deallocate ids
         deallocate(ids)
      end block remap_id

      ! Gather all merge events
      gather_merge: block
         use mpi_f08, only: MPI_ALLREDUCE,MPI_SUM,MPI_IN_PLACE,MPI_INTEGER
         integer, dimension(:), allocatable :: nmerge_proc
         integer, dimension(:,:), allocatable :: merge_all
         integer :: ierr,nmerge,n
         ! Sum all merge events
         allocate(nmerge_proc(1:this%vf%cfg%nproc)); nmerge_proc=0; nmerge_proc(this%vf%cfg%rank+1)=this%nmerge
         call MPI_ALLREDUCE(MPI_IN_PLACE,nmerge_proc,this%vf%cfg%nproc,MPI_INTEGER,MPI_SUM,this%vf%cfg%comm,ierr)
         nmerge=sum(nmerge_proc)
         ! Gather all merge events
         allocate(merge_all(1:2,1:nmerge)); merge_all=0; merge_all(:,sum(nmerge_proc(1:this%vf%cfg%rank))+1:sum(nmerge_proc(1:this%vf%cfg%rank+1)))=this%merge(:,1:this%nmerge)
         call MPI_ALLREDUCE(MPI_IN_PLACE,merge_all,2*nmerge,MPI_INTEGER,MPI_SUM,this%vf%cfg%comm,ierr)
         ! Reset merge data
         this%nmerge=0; deallocate(this%merge)
         allocate(this%merge(1:2,1:min_struct_size)); this%merge=0
         ! Compress merge_all array
         do n=1,nmerge
            call add_merge(merge_all(1,n),merge_all(2,n))
         end do
         ! Deallocate
         deallocate(nmerge_proc,merge_all)
      end block gather_merge

      ! Execute all merges
      execute_merge: block
         integer :: i,j,k,n,m
         ! Traverse merge list
         do n=1,this%nmerge
            ! Loop over full domain and update id based on that merge event
            do k=this%vf%cfg%kmino_,this%vf%cfg%kmaxo_; do j=this%vf%cfg%jmino_,this%vf%cfg%jmaxo_; do i=this%vf%cfg%imino_,this%vf%cfg%imaxo_
               if (this%id_rmp(i,j,k).eq.this%merge(2,n)) this%id_rmp(i,j,k)=this%merge(1,n)
            end do; end do; end do
            ! Loop over remaining merge events and update id based on that merge event
            do m=1,this%merge
               if (this%merge(1,m).eq.this%merge(2,n)) this%merge(1,m)=this%merge(1,n)
               if (this%merge(2,m).eq.this%merge(2,n)) this%merge(2,m)=this%merge(1,n)
               i=minval(this%merge(:,m)); j=maxval(this%merge(:,m)); this%merge(:,m)=[i,j]
            end do
         end do
      end block execute_merge
      
      ! Perform a CCL build - same_label is false if id_rmp are different and non-zero
      call this%build(make_label)
      
      ! Resolve persistent id:
      ! For each new structure, build a list of all distinct id_rmp that are contained
      ! Zeros are ignored here - if more than one non-zero id_rmp value, then another
      ! merging step is needed
      new_id: block
         integer :: n,nn,nnn,nid,my_id,nobj
         integer, dimension(:), allocatable :: ids
         ! Allocate maximum storage for id_rmp values
         nobj=0
         do n=1,this%nstruct
            nobj=max(nobj,this%struct(n)%n_)
         end do
         allocate(ids(nobj))
         ! Traverse each new structure and gather list of potential id
         do n=1,this%nstruct
            ! Zero out ids and reset counter
            nid=0; ids=0
            ! Loop over local cells in the structure
            str_loop: do nn=1,this%struct(n)%n_
               ! Local cell id_rmp value
               my_id=this%id_rmp(this%struct(n)%map(1,nn),this%struct(n)%map(2,nn),this%struct(n)%map(3,nn))
               ! Ignore zeros
               if (my_id.eq.0) cycle
               ! If my_id has already been encountered, cycle
               do nnn=1,nid
                  if (ids(nnn).eq.my_id) cycle str_loop
               end do
               ! Increment the ids array
               nid=nid+1; ids(nid)=my_id
            end do str_loop
            ! If no ids were encountered, done - we may need a brand new id
            if (nid.eq.0) cycle
            ! Set id_rmp to smallest non-zero id encountered
            this%struct(n)%id=minval(ids(1:nid))
            ! Create max(nid-1,0) merging events - this should be based on a binary search tree instead
            do nnn=1,nid
               call add_merge2(this%struct(n)%id,ids(nnn))
            end do
         end do
      end block new_id

      ! Gather all merge2 events
      gather_merge2: block
         use mpi_f08, only: MPI_ALLREDUCE,MPI_SUM,MPI_IN_PLACE,MPI_INTEGER
         integer, dimension(:), allocatable :: nmerge2_proc
         integer, dimension(:,:), allocatable :: merge2_all
         integer :: ierr,nmerge2,n
         ! Sum all merge2 events
         allocate(nmerge2_proc(1:this%vf%cfg%nproc)); nmerge2_proc=0; nmerge2_proc(this%vf%cfg%rank+1)=this%nmerge2
         call MPI_ALLREDUCE(MPI_IN_PLACE,nmerge2_proc,this%vf%cfg%nproc,MPI_INTEGER,MPI_SUM,this%vf%cfg%comm,ierr)
         nmerge2=sum(nmerge2_proc)
         ! Gather all merge2 events
         allocate(merge2_all(1:2,1:nmerge2)); merge2_all=0; merge2_all(:,sum(nmerge2_proc(1:this%vf%cfg%rank))+1:sum(nmerge2_proc(1:this%vf%cfg%rank+1)))=this%merge2(:,1:this%nmerge2)
         call MPI_ALLREDUCE(MPI_IN_PLACE,merge2_all,2*nmerge2,MPI_INTEGER,MPI_SUM,this%vf%cfg%comm,ierr)
         ! Reset merge2 data
         this%nmerge2=0; deallocate(this%merge2)
         allocate(this%merge2(1:2,1:min_struct_size)); this%merge2=0
         ! Compress merge2_all array
         do n=1,nmerge2
            call add_merge2(merge2_all(1,n),merge2_all(2,n))
         end do
         ! Deallocate
         deallocate(nmerge2_proc,merge2_all)
      end block gather_merge2

      ! Execute all merge2
      execute_merge2: block
         integer :: i,j,n,m
         ! Traverse merge2 list
         do n=1,this%nmerge2
            ! Loop over structures and update id based on merge2 events
            do nn=1,this%nstruct
               if (this%struct(nn)%id.eq.this%merge2(2,n)) this%struct(nn)%id=this%merge2(1,n)
            end do
            ! Loop over remaining merge events and update id based on that merge2 event
            do m=1,this%merge2
               if (this%merge2(1,m).eq.this%merge2(2,n)) this%merge2(1,m)=this%merge2(1,n)
               if (this%merge2(2,m).eq.this%merge2(2,n)) this%merge2(2,m)=this%merge2(1,n)
               i=minval(this%merge2(:,m)); j=maxval(this%merge2(:,m)); this%merge2(:,m)=[i,j]
            end do
         end do
      end block execute_merge2
      
      ! Now deal with splits - case where two structs share the same id
      
      
      ! Finally, one last pass to give unique id to structs with id=0
      
      
   contains
      
      !> Subroutine that adds a new merge event (id1<id2 required)
      subroutine add_merge(id1,id2)
         implicit none
         integer, intent(in) :: id1,id2
         integer :: n,size_now,size_new
         integer, dimension(:,:), allocatable :: tmp
         ! Skip self-merge
         if (id1.eq.id2) return
         ! Skip redundant merge
         do n=1,this%nmerge
            if (all(this%merge(:,n).eq.[id1,id2])) return
         end do
         ! Create new merge event
         size_now=size(this%merge,dim=2)
         if (this%nmerge.eq.size_now) then
            size_new=int(real(size_now,WP)*coeff_up)
            allocate(tmp(1:2,1:size_new))
            tmp(:,1:this%nmerge)=this%merge
            tmp(:,this%nmerge+1:)=0
            call move_alloc(tmp,this%merge)
         end if
         this%nmerge=this%nmerge+1
         this%merge(:,this%nmerge)=[id1,id2]
      end subroutine add_merge

      !> Subroutine that adds a new merge2 event (id1<id2 required)
      subroutine add_merge2(id1,id2)
         implicit none
         integer, intent(in) :: id1,id2
         integer :: n,size_now,size_new
         integer, dimension(:,:), allocatable :: tmp
         ! Skip self-merge2
         if (id1.eq.id2) return
         ! Skip redundant merge2
         do n=1,this%nmerge2
            if (all(this%merge2(:,n).eq.[id1,id2])) return
         end do
         ! Create new merge2 event
         size_now=size(this%merge2,dim=2)
         if (this%nmerge2.eq.size_now) then
            size_new=int(real(size_now,WP)*coeff_up)
            allocate(tmp(1:2,1:size_new))
            tmp(:,1:this%nmerge2)=this%merge2
            tmp(:,this%nmerge2+1:)=0
            call move_alloc(tmp,this%merge2)
         end if
         this%nmerge2=this%nmerge2+1
         this%merge2(:,this%nmerge2)=[id1,id2]
      end subroutine add_merge2
      
   end subroutine advance

   
   !> Build structure using the user-set test function
   subroutine build(this,make_label)
      implicit none
      class(stracker), intent(inout) :: this
      procedure(make_label_ftype) :: make_label
      integer :: nstruct_,stmin,stmax
      integer, dimension(:,:,:,:), allocatable :: idp          !< Periodicity treatment
      integer, dimension(:), allocatable :: parent             !< Resolving structure id across procs
      integer, dimension(:), allocatable :: parent_all         !< Resolving structure id across procs
      integer, dimension(:), allocatable :: parent_own         !< Resolving structure id across procs
      
      ! Cleanup of storage before doing CCL
      cleanup: block
         integer :: n
         ! First loop over all structures and deallocate maps
         if (allocated(this%struct)) then
            do n=1,size(this%struct,dim=1)
               if (allocated(this%struct(n)%map)) deallocate(this%struct(n)%map)
            end do
            ! Deallocate structure array
            deallocate(this%struct)
         end if
         ! Zero structures
         this%nstruct=0
         ! Reset id to zero
         this%id=0
         ! Then allocate struct to a default size
         nstruct_=0
         allocate(this%struct(min_struct_size))
         this%struct(:)%id    =0
         this%struct(:)%per(1)=0
         this%struct(:)%per(2)=0
         this%struct(:)%per(3)=0
         this%struct(:)%n_=0
      end block cleanup
      
      ! Allocate periodicity work array
      allocate(idp(3,this%vf%cfg%imino_:this%vf%cfg%imaxo_,this%vf%cfg%jmino_:this%vf%cfg%jmaxo_,this%vf%cfg%kmino_:this%vf%cfg%kmaxo_)); idp=0
      
      ! Perform a first pass to build proc-local structures and corresponding tree
      first_pass: block
         integer :: i,j,k,ii,jj,kk,dim
         integer, dimension(3) :: pos
         ! Perform local loop
         do k=this%vf%cfg%kmin_,this%vf%cfg%kmax_; do j=this%vf%cfg%jmin_,this%vf%cfg%jmax_; do i=this%vf%cfg%imin_,this%vf%cfg%imax_
            ! Find next cell in a structure
            if (make_label(i,j,k)) then
               ! Loop through one-sided neighbors
               do dim=1,3
                  pos=0; pos(dim)=-1
                  ii=i+pos(1); jj=j+pos(2); kk=k+pos(3)
                  ! Check if neighbor is labeled
                  if (this%id(ii,jj,kk).gt.0) then
                     ! Neighbor is labeled, but are we?
                     if (this%id(i,j,k).ne.0) then
                        ! We already have a label, perform a union of both labels
                        ! if (same_label(i,j,k,ii,jj,kk)) this%id(i,j,k)=union_struct(this%id(i,j,k),this%id(ii,jj,kk))
                        if (same_label(this%id(i,j,k),this%id(ii,jj,kk))) this%id(i,j,k)=union_struct(this%id(i,j,k),this%id(ii,jj,kk))
                     else
                        ! We don't have a label, check if we take the neighbor's label
                        ! if (same_label(i,j,k,ii,jj,kk)) then
                        if (same_label(this%id(i,j,k),this%id(ii,jj,kk))) then
                           this%id(i,j,k)=this%id(ii,jj,kk)
                        else
                           this%id(i,j,k)=add()
                        end if
                     end if
                  end if
               end do
               ! If no neighbor was labeled, we need a new structure
               if (this%id(i,j,k).eq.0) this%id(i,j,k)=add()
               ! Identify periodicity cases
               if (this%vf%cfg%xper.and.i.eq.this%vf%cfg%imax) this%struct(this%id(i,j,k))%per(1)=1
               if (this%vf%cfg%yper.and.j.eq.this%vf%cfg%jmax) this%struct(this%id(i,j,k))%per(2)=1
               if (this%vf%cfg%zper.and.k.eq.this%vf%cfg%kmax) this%struct(this%id(i,j,k))%per(3)=1
               idp(:,i,j,k)=this%struct(this%id(i,j,k))%per
            end if
         end do; end do; end do
      end block first_pass
      
      ! Now collapse the tree, count the cells and resolve periodicity in each structure
      collapse_tree: block
         integer :: i,j,k
         do k=this%vf%cfg%kmin_,this%vf%cfg%kmax_; do j=this%vf%cfg%jmin_,this%vf%cfg%jmax_; do i=this%vf%cfg%imin_,this%vf%cfg%imax_
            if (this%id(i,j,k).gt.0) then
               this%id(i,j,k)=rootify_struct(this%id(i,j,k))
               this%struct(this%id(i,j,k))%n_=this%struct(this%id(i,j,k))%n_+1
               idp(1,i,j,k)=max(idp(1,i,j,k),this%struct(this%id(i,j,k))%per(1))
               idp(2,i,j,k)=max(idp(2,i,j,k),this%struct(this%id(i,j,k))%per(2))
               idp(3,i,j,k)=max(idp(3,i,j,k),this%struct(this%id(i,j,k))%per(3))
               this%struct(this%id(i,j,k))%per=idp(:,i,j,k)
            end if
         end do; end do; end do
      end block collapse_tree
      
      ! Compact structure array
      compact_tree: block
         use mpi_f08, only: MPI_ALLREDUCE,MPI_SUM,MPI_INTEGER
         integer :: i,j,k,n,ierr
         integer, dimension(:), allocatable :: my_nstruct,all_nstruct,idmap
         type(struct_type), dimension(:), allocatable :: tmp
         ! Count exact number of local structures
         nstruct_=0
         do n=1,size(this%struct,dim=1)
            if (this%struct(n)%n_.gt.0) nstruct_=nstruct_+1
         end do
         ! Gather this info to ensure unique index
         allocate( my_nstruct(0:this%vf%cfg%nproc-1)); my_nstruct=0; my_nstruct(this%vf%cfg%rank)=nstruct_
         allocate(all_nstruct(0:this%vf%cfg%nproc-1)); call MPI_ALLREDUCE(my_nstruct,all_nstruct,this%vf%cfg%nproc,MPI_INTEGER,MPI_SUM,this%vf%cfg%comm,ierr)
         stmin=1
         if (this%vf%cfg%rank.gt.0) stmin=stmin+sum(all_nstruct(0:this%vf%cfg%rank-1))
         this%nstruct=sum(all_nstruct)
         deallocate(my_nstruct,all_nstruct)
         stmax=stmin+nstruct_-1
         ! Generate an index map
         allocate(idmap(1:size(this%struct,dim=1))); idmap=0
         nstruct_=0
         do n=1,size(this%struct,dim=1)
            if (this%struct(n)%n_.gt.0) then
               nstruct_=nstruct_+1
               idmap(n)=stmin+nstruct_-1
            end if
         end do
         ! Update id array to new index
         do k=this%vf%cfg%kmin_,this%vf%cfg%kmax_; do j=this%vf%cfg%jmin_,this%vf%cfg%jmax_; do i=this%vf%cfg%imin_,this%vf%cfg%imax_
            if (this%id(i,j,k).gt.0) this%id(i,j,k)=idmap(this%id(i,j,k))
         end do; end do; end do
         deallocate(idmap)
         ! Finish compacting and renumbering
         allocate(tmp(stmin:stmax))
         nstruct_=0
         do n=1,size(this%struct,dim=1)
            if (this%struct(n)%n_.gt.0) then
               nstruct_=nstruct_+1
               tmp(stmin+nstruct_-1)=this%struct(n)
               allocate(tmp(stmin+nstruct_-1)%map(3,tmp(stmin+nstruct_-1)%n_))
            end if
         end do
         call move_alloc(tmp,this%struct)
      end block compact_tree
      
      ! Fill out the node map
      node_map: block
         integer :: i,j,k
         integer, dimension(:), allocatable :: counter
         allocate(counter(stmin:stmax)); counter=0
         do k=this%vf%cfg%kmin_,this%vf%cfg%kmax_; do j=this%vf%cfg%jmin_,this%vf%cfg%jmax_; do i=this%vf%cfg%imin_,this%vf%cfg%imax_
            if (this%id(i,j,k).gt.0) then
               counter(this%id(i,j,k))=counter(this%id(i,j,k))+1
               this%struct(this%id(i,j,k))%map(:,counter(this%id(i,j,k)))=[i,j,k]
            end if
         end do; end do; end do
         deallocate(counter)
      end block node_map
      
      ! Interprocessor treatment of our structures
      interproc_handling: block
         use mpi_f08, only: MPI_ALLREDUCE,MPI_MIN,MPI_MAX,MPI_INTEGER
         integer :: i,j,k,stop_global,stop_,counter,n,m,ierr,find_parent,find_parent_own
         ! Allocate to total number of structures
         allocate(parent    (this%nstruct)); parent    =0
         allocate(parent_all(this%nstruct)); parent_all=0
         allocate(parent_own(this%nstruct)); parent_own=0
         ! Fill global lineage with selves
         do n=1,this%nstruct
            parent(n)=n
         end do
         ! Synchronize id array
         call this%vf%cfg%sync(this%id)
         ! Handle imin_ border
         if (this%vf%cfg%imin_.ne.this%vf%cfg%imin) then
            do k=this%vf%cfg%kmin_,this%vf%cfg%kmax_; do j=this%vf%cfg%jmin_,this%vf%cfg%jmax_
               if (this%id(this%vf%cfg%imin_,j,k).gt.0.and.this%id(this%vf%cfg%imin_-1,j,k).gt.0) then
                  ! if (same_label(this%vf%cfg%imin_,j,k,this%vf%cfg%imin_-1,j,k)) call union_parent(this%id(this%vf%cfg%imin_,j,k),this%id(this%vf%cfg%imin_-1,j,k))
                  if (same_label(this%id(this%vf%cfg%imin_,j,k),this%id(this%vf%cfg%imin_-1,j,k))) call union_parent(this%id(this%vf%cfg%imin_,j,k),this%id(this%vf%cfg%imin_-1,j,k))
               end if
            end do; end do
         end if
         ! Handle jmin_ border
         if (this%vf%cfg%jmin_.ne.this%vf%cfg%jmin) then
            do k=this%vf%cfg%kmin_,this%vf%cfg%kmax_; do i=this%vf%cfg%imin_,this%vf%cfg%imax_
               if (this%id(i,this%vf%cfg%jmin_,k).gt.0.and.this%id(i,this%vf%cfg%jmin_-1,k).gt.0) then
                  ! if (same_label(i,this%vf%cfg%jmin_,k,i,this%vf%cfg%jmin_-1,k)) call union_parent(this%id(i,this%vf%cfg%jmin_,k),this%id(i,this%vf%cfg%jmin_-1,k))
                  if (same_label(this%id(i,this%vf%cfg%jmin_,k),this%id(i,this%vf%cfg%jmin_-1,k))) call union_parent(this%id(i,this%vf%cfg%jmin_,k),this%id(i,this%vf%cfg%jmin_-1,k))
               end if
            end do; end do
         end if
         ! Handle kmin_ border
         if (this%vf%cfg%kmin_.ne.this%vf%cfg%kmin) then
            do j=this%vf%cfg%jmin_,this%vf%cfg%jmax_; do i=this%vf%cfg%imin_,this%vf%cfg%imax_
               if (this%id(i,j,this%vf%cfg%kmin_).gt.0.and.this%id(i,j,this%vf%cfg%kmin_-1).gt.0) then
                  ! if (same_label(i,j,this%vf%cfg%kmin_,i,j,this%vf%cfg%kmin_-1)) call union_parent(this%id(i,j,this%vf%cfg%kmin_),this%id(i,j,this%vf%cfg%kmin_-1))
                  if (same_label(this%id(i,j,this%vf%cfg%kmin_),this%id(i,j,this%vf%cfg%kmin_-1))) call union_parent(this%id(i,j,this%vf%cfg%kmin_),this%id(i,j,this%vf%cfg%kmin_-1))
               end if
            end do; end do
         end if
         ! Initialize global stop criterion and counter
         stop_global=1
         counter=0
         ! Resolve lineage
         do while (stop_global.ne.0)
            ! Initialize local stop flag
            stop_=0
            ! Remember own parents
            parent_own=parent
            ! Set self-parents to huge(1)
            do n=1,this%nstruct
               if (parent(n).eq.n) parent(n)=huge(1)
            end do
            ! Take global min
            call MPI_ALLREDUCE(parent,parent_all,this%nstruct,MPI_INTEGER,MPI_MIN,this%vf%cfg%comm,ierr)
            ! Set self-parents back to selves
            do n=1,this%nstruct
               if (parent_all(n).eq.huge(1)) parent_all(n)=n
            end do
            ! Flatten trees
            do n=1,this%nstruct
               parent_all(n)=find_all(n)
               parent_own(n)=find_own(n)
            end do
            ! Start with final parent array being equal to parent_all
            parent=parent_all
            ! Increment counter
            counter=counter+1
            ! Reconcile conflicts between parent_all and parent_own
            do n=1,this%nstruct
               if (parent_own(n).ne.n) then
                  find_parent_own=rootify_parent(parent_own(n))
                  find_parent    =rootify_parent(parent(n))
                  if (find_parent_own.ne.find_parent) then
                     call union_parent(find_parent,find_parent_own)
                     stop_=1
                  end if
               end if
            end do
            ! Check if we did some changes
            call MPI_ALLREDUCE(stop_,stop_global,1,MPI_INTEGER,MPI_MAX,this%vf%cfg%comm,ierr)
         end do
         ! Update this%struct%id by pointing all parents to root and update id
         do n=stmin,stmax
            this%struct(n)%id=rootify_parent(parent(n))
            do m=1,this%struct(n)%n_
               this%id(this%struct(n)%map(1,m),this%struct(n)%map(2,m),this%struct(n)%map(3,m))=this%struct(n)%id
            end do
         end do
      end block interproc_handling
      
      ! Update periodicity array across processors
      periodicity_update: block
         use mpi_f08, only: MPI_ALLGATHER,MPI_MAX,MPI_INTEGER
         integer, dimension(:,:), allocatable :: ownper,allper
         integer :: n,m,ierr
         ! Allocate local and global perodicity arrays
         allocate(ownper(1:3,this%nstruct)); ownper=0
         allocate(allper(1:3,this%nstruct)); allper=0
         ! Fill ownper array
         do n=stmin,stmax
            ownper(:,n)=this%struct(n)%per
         end do
         ! Communicate per
         call MPI_ALLREDUCE(ownper,allper,3*this%nstruct,MPI_INTEGER,MPI_MAX,this%vf%cfg%comm,ierr)
         ! Update parent per
         do n=1,this%nstruct
            allper(:,parent(n))=max(allper(:,parent(n)),allper(:,n))
         end do
         ! Update idp array
         do n=stmin,stmax
            do m=1,this%struct(n)%n_
               idp(:,this%struct(n)%map(1,m),this%struct(n)%map(2,m),this%struct(n)%map(3,m))=allper(:,this%id(this%struct(n)%map(1,m),this%struct(n)%map(2,m),this%struct(n)%map(3,m)))
            end do
         end do
         ! Clean up
         deallocate(ownper,allper)
      end block periodicity_update
      
      ! One more pass for domain boundaries
      boundary_handling: block
         use mpi_f08, only: MPI_ALLREDUCE,MPI_MIN,MPI_MAX,MPI_INTEGER
         integer :: i,j,k,stop_global,stop_,counter,n,m,ierr,find_parent,find_parent_own
         ! Handle imin border
         if (this%vf%cfg%imin_.eq.this%vf%cfg%imin) then
            do k=this%vf%cfg%kmin_,this%vf%cfg%kmax_; do j=this%vf%cfg%jmin_,this%vf%cfg%jmax_
               if (this%id(this%vf%cfg%imin_,j,k).gt.0.and.this%id(this%vf%cfg%imin_-1,j,k).gt.0) then
                  if (same_label(this%id(this%vf%cfg%imin_,j,k),this%id(this%vf%cfg%imin_-1,j,k))) call union_parent(this%id(this%vf%cfg%imin_,j,k),this%id(this%vf%cfg%imin_-1,j,k))
                  ! if (same_label(this%vf%cfg%imin_,j,k,this%vf%cfg%imin_-1,j,k)) call union_parent(this%id(this%vf%cfg%imin_,j,k),this%id(this%vf%cfg%imin_-1,j,k))
               end if
            end do; end do
         end if
         ! Handle jmin border
         if (this%vf%cfg%jmin_.eq.this%vf%cfg%jmin) then
            do k=this%vf%cfg%kmin_,this%vf%cfg%kmax_; do i=this%vf%cfg%imin_,this%vf%cfg%imax_
               if (this%id(i,this%vf%cfg%jmin_,k).gt.0.and.this%id(i,this%vf%cfg%jmin_-1,k).gt.0) then
                  if (same_label(this%id(i,this%vf%cfg%jmin_,k),this%id(i,this%vf%cfg%jmin_-1,k))) call union_parent(this%id(i,this%vf%cfg%jmin_,k),this%id(i,this%vf%cfg%jmin_-1,k))
                  ! if (same_label(i,this%vf%cfg%jmin_,k,i,this%vf%cfg%jmin_-1,k)) call union_parent(this%id(i,this%vf%cfg%jmin_,k),this%id(i,this%vf%cfg%jmin_-1,k))
               end if
            end do; end do
         end if
         ! Handle kmin border
         if (this%vf%cfg%kmin_.eq.this%vf%cfg%kmin) then
            do j=this%vf%cfg%jmin_,this%vf%cfg%jmax_; do i=this%vf%cfg%imin_,this%vf%cfg%imax_
               if (this%id(i,j,this%vf%cfg%kmin_).gt.0.and.this%id(i,j,this%vf%cfg%kmin_-1).gt.0) then
                  ! if (same_label(i,j,this%vf%cfg%kmin_,i,j,this%vf%cfg%kmin_-1)) call union_parent(this%id(i,j,this%vf%cfg%kmin_),this%id(i,j,this%vf%cfg%kmin_-1))
                  if (same_label(this%id(i,j,this%vf%cfg%kmin_),this%id(i,j,this%vf%cfg%kmin_-1))) call union_parent(this%id(i,j,this%vf%cfg%kmin_),this%id(i,j,this%vf%cfg%kmin_-1))
               end if
            end do; end do
         end if
         ! Initialize global stop criterion and counter
         stop_global=1
         counter=0
         ! Resolve lineage
         do while (stop_global.ne.0)
            ! Initialize local stop flag
            stop_=0
            ! Remember own parents
            parent_own=parent
            ! Set self-parents to huge(1)
            do n=1,this%nstruct
               if (parent(n).eq.n) parent(n)=huge(1)
            end do
            ! Take global min
            call MPI_ALLREDUCE(parent,parent_all,this%nstruct,MPI_INTEGER,MPI_MIN,this%vf%cfg%comm,ierr)
            ! Set self-parents back to selves
            do n=1,this%nstruct
               if (parent_all(n).eq.huge(1)) parent_all(n)=n
            end do
            ! Flatten trees
            do n=1,this%nstruct
               parent_all(n)=find_all_2(n,n)
               parent_own(n)=find_own(n)
            end do
            ! Start with final parent array being equal to parent_all
            parent=parent_all
            ! Increment counter
            counter=counter+1
            ! Reconcile conflicts between parent_all and parent_own
            do n=1,this%nstruct
               if (parent_own(n).ne.n) then
                  find_parent_own=rootify_parent(parent_own(n))
                  find_parent    =rootify_parent(parent(n))
                  if (find_parent_own.ne.find_parent) then
                     call union_parent(find_parent,find_parent_own)
                     stop_=1
                  end if
               end if
            end do
            ! Check if we did some changes
            call MPI_ALLREDUCE(stop_,stop_global,1,MPI_INTEGER,MPI_MAX,this%vf%cfg%comm,ierr)
         end do
         ! Update this%struct%id and point all parents to root and update id
         do n=stmin,stmax
            this%struct(n)%id=rootify_parent(parent(n))
            do m=1,this%struct(n)%n_
               this%id(this%struct(n)%map(1,m),this%struct(n)%map(2,m),this%struct(n)%map(3,m))=this%struct(n)%id
            end do
         end do
         ! Update ghost cells
         call this%vf%cfg%sync(this%id)
         ! Clean up parent info
         deallocate(parent,parent_all,parent_own)
      end block boundary_handling
      
      ! Now we need to compact the data based on id only
      compact_struct: block
         use mpi_f08, only: MPI_ALLREDUCE,MPI_MAX,MPI_INTEGER
         integer :: i,j,k,n,nn,ierr,count
         integer, dimension(:), allocatable :: my_idmap,idmap,counter
         type(struct_type), dimension(:), allocatable :: tmp
         ! Prepare global id map
         allocate(my_idmap(1:this%nstruct)); my_idmap=0
         allocate(   idmap(1:this%nstruct));    idmap=0
         ! Traverse id array and tag used id values
         do k=this%vf%cfg%kmin_,this%vf%cfg%kmax_; do j=this%vf%cfg%jmin_,this%vf%cfg%jmax_; do i=this%vf%cfg%imin_,this%vf%cfg%imax_
            if (this%id(i,j,k).gt.0) my_idmap(this%id(i,j,k))=1
         end do; end do; end do
         call MPI_ALLREDUCE(my_idmap,idmap,this%nstruct,MPI_INTEGER,MPI_MAX,this%vf%cfg%comm,ierr)
         deallocate(my_idmap)
         ! Count number of used structures and create the map
         this%nstruct=sum(idmap)
         count=0
         do n=1,size(idmap,dim=1)
            if (idmap(n).gt.0) then
               count=count+1
               idmap(n)=count
            end if
         end do
         ! Rename all structures
         do k=this%vf%cfg%kmin_,this%vf%cfg%kmax_; do j=this%vf%cfg%jmin_,this%vf%cfg%jmax_; do i=this%vf%cfg%imin_,this%vf%cfg%imax_
            if (this%id(i,j,k).gt.0) this%id(i,j,k)=idmap(this%id(i,j,k))
         end do; end do; end do
         call this%vf%cfg%sync(this%id)
         ! Allocate temporary storage for structure
         allocate(tmp(this%nstruct))
         allocate(counter(this%nstruct)); counter=0
         do k=this%vf%cfg%kmin_,this%vf%cfg%kmax_; do j=this%vf%cfg%jmin_,this%vf%cfg%jmax_; do i=this%vf%cfg%imin_,this%vf%cfg%imax_
            if (this%id(i,j,k).gt.0) counter(this%id(i,j,k))=counter(this%id(i,j,k))+1
         end do; end do; end do
         do n=1,this%nstruct
            tmp(n)%id=0 !< This is different from CCLABEL, our id is initialized to zero here
            tmp(n)%n_=counter(n)
            allocate(tmp(n)%map(1:3,1:tmp(n)%n_))
         end do
         ! Transfer periodicity info
         do n=stmin,stmax
            if (idmap(n).gt.0) then
               tmp(idmap(n))%per=this%struct(n)%per
            end if
         end do
         deallocate(idmap)
         ! Store the map
         counter=0
         do k=this%vf%cfg%kmin_,this%vf%cfg%kmax_; do j=this%vf%cfg%jmin_,this%vf%cfg%jmax_; do i=this%vf%cfg%imin_,this%vf%cfg%imax_
            if (this%id(i,j,k).gt.0) then
               counter(this%id(i,j,k))=counter(this%id(i,j,k))+1
               tmp(this%id(i,j,k))%map(:,counter(this%id(i,j,k)))=[i,j,k]
            end if
         end do; end do; end do
         deallocate(counter)
         ! Transfer allocation
         call move_alloc(tmp,this%struct)
         ! Final pass to fix periodicity info
         do n=1,this%nstruct
            do nn=1,this%struct(n)%n_
               i=this%struct(n)%map(1,nn)
               j=this%struct(n)%map(2,nn)
               k=this%struct(n)%map(3,nn)
               this%struct(n)%per(1)=max(this%struct(n)%per(1),idp(1,i,j,k))
               this%struct(n)%per(2)=max(this%struct(n)%per(2),idp(2,i,j,k))
               this%struct(n)%per(3)=max(this%struct(n)%per(3),idp(3,i,j,k))
            end do
         end do
         deallocate(idp)
      end block compact_struct
      
   contains

      !> Function that identifies if cell pairs have same label
      !> This implements merging and break-up of structures
      logical function same_label(x,y)
        implicit none
        integer, intent(in) :: x,y
        if (x.eq.y) then
           same_label=.true.
        else
           same_label=.false.
        end if
      end function same_label
      
      !> This recursive function that points the lineage of a structure to its root and returns that root
      recursive function rootify_struct(x) result(y)
         implicit none
         integer, intent(in) :: x
         integer :: y
         y=x
         if (y.ne.this%struct(y)%id) then
            this%struct(y)%id=rootify_struct(this%struct(y)%id)
            y=this%struct(y)%id
         end if
      end function rootify_struct
      
      !> This function joins two structures at their roots (the smallest root is chosen and returned)
      function union_struct(x,y) result(rmin)
         implicit none
         integer, intent(in) :: x,y
         integer :: rx,ry,rmin,rmax
         rx=rootify_struct(x); ry=rootify_struct(y)
         rmin=min(rx,ry); rmax=max(rx,ry)
         this%struct(rmax)%id=rmin
      end function union_struct
      
      !> This function adds one new root while dynamically handling storage space
      function add() result(x)
         implicit none
         integer :: x
         integer :: size_now,size_new
         type(struct_type), dimension(:), allocatable :: tmp
         ! Check if there is enough room for storing a new structure
         size_now=size(this%struct,dim=1)
         if (nstruct_.eq.size_now) then
            size_new=int(real(size_now,WP)*coeff_up)
            allocate(tmp(size_new))
            tmp(1:nstruct_)=this%struct
            tmp(nstruct_+1:)%id    =0
            tmp(nstruct_+1:)%per(1)=0
            tmp(nstruct_+1:)%per(2)=0
            tmp(nstruct_+1:)%per(3)=0
            tmp(nstruct_+1:)%n_=0
            call move_alloc(tmp,this%struct)
         end if
         ! Add new root
         nstruct_=nstruct_+1
         this%struct(nstruct_)%id =nstruct_
         this%struct(nstruct_)%per=0
         this%struct(nstruct_)%n_ =0
         x=nstruct_
      end function add
      
      !> This recursive function points global parent to root and returns that root
      recursive function rootify_parent(x) result(y)
         implicit none
         integer, intent(in) :: x
         integer :: y
         y=x
         if (y.ne.parent(y)) then
            parent(y)=rootify_parent(parent(y))
            y=parent(y)
         end if
      end function rootify_parent
      
      !> This function joins two branches at their roots (the smallest root is chosen)
      subroutine union_parent(x,y)
         implicit none
         integer, intent(in) :: x,y
         integer :: rx,ry,rmin,rmax
         rx=rootify_parent(x); ry=rootify_parent(y); rmin=min(rx,ry); rmax=max(rx,ry)
         parent(rmax)=rmin
      end subroutine union_parent

      !> For parent_all array: this function points the parent to root and returns that root
      recursive function find_all(x) result(y)
         implicit none
         integer, intent(in) :: x
         integer :: y
         y=x
         if (y.ne.parent_all(y)) then
            parent_all(y)=find_all(parent_all(y))
            y=parent_all(y)
         end if
      end function find_all
      
      !> Version of previous function that stops at the completion of a cycle
      recursive function find_all_2(x,x0) result(y)
         implicit none
         integer, intent(in) :: x,x0
         integer :: y
         y=x
         if (y.ne.parent_all(y)) then
            if (parent_all(y).eq.x0) then
               y=parent_all(y)
               return
            else
               parent_all(y)=find_all_2(parent_all(y),x0)
               y=parent_all(y)
            end if
         end if
      end function find_all_2
      
      !> For parent_own array: this function points the parent to root and returns that root
      recursive function find_own(x) result(y)
         implicit none
         integer, intent(in) :: x
         integer :: y
         y=x
         if (y.ne.parent_own(y)) then
            parent_own(y)=find_own(parent_own(y))
            y=parent_own(y)
         end if
      end function find_own
      
<<<<<<< HEAD
      
=======
      !> Function that identifies if cell pairs have same label
      logical function same_label(i1,j1,k1,i2,j2,k2)
         implicit none
         integer, intent(in) :: i1,j1,k1,i2,j2,k2
         ! True by default
         same_label=.true.
         ! Exception is if pair carries distinct non-zero remapped ids
         if (this%id_rmp(i1,j1,k1)*this%id_rmp(i2,j2,k2).gt.0.and.this%id_rmp(i1,j1,k1).ne.this%id_rmp(i2,j2,k2)) same_label=.false.
      end function same_label

>>>>>>> acd26130
   end subroutine build
   
   
end module stracker_class<|MERGE_RESOLUTION|>--- conflicted
+++ resolved
@@ -942,9 +942,6 @@
          end if
       end function find_own
       
-<<<<<<< HEAD
-      
-=======
       !> Function that identifies if cell pairs have same label
       logical function same_label(i1,j1,k1,i2,j2,k2)
          implicit none
@@ -955,7 +952,6 @@
          if (this%id_rmp(i1,j1,k1)*this%id_rmp(i2,j2,k2).gt.0.and.this%id_rmp(i1,j1,k1).ne.this%id_rmp(i2,j2,k2)) same_label=.false.
       end function same_label
 
->>>>>>> acd26130
    end subroutine build
    
    
