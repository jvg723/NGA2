--- conflicted
+++ resolved
@@ -2589,7 +2589,6 @@
    end subroutine solve_implicit
    
    
-<<<<<<< HEAD
    ! !> Prepare viscosity arrays from vfs object
    ! subroutine get_viscosity(this,vf)
    !    use vfs_class, only: vfs
@@ -2637,11 +2636,7 @@
    ! end subroutine get_viscosity
 
       !> Prepare variable viscosity arrays from vfs object
-   subroutine get_viscosity(this,vf)
-=======
-   !> Prepare viscosity arrays from vfs object
    subroutine get_viscosity(this,vf,strat)
->>>>>>> a6bc032e
       use vfs_class, only: vfs
       use messager,  only: die
       implicit none
@@ -2649,36 +2644,6 @@
       class(vfs), intent(in) :: vf
       integer :: i,j,k,mystrat
       real(WP) :: liq_vol,gas_vol,tot_vol
-<<<<<<< HEAD
-      ! Compute harmonically-averaged staggered viscosities using subcell phasic volumes
-      do k=this%cfg%kmino_+1,this%cfg%kmaxo_
-         do j=this%cfg%jmino_+1,this%cfg%jmaxo_
-            do i=this%cfg%imino_+1,this%cfg%imaxo_
-               ! VISC at [xm,ym,zm] - direct sum in x/y/z
-               liq_vol=sum(vf%Lvol(:,:,:,i,j,k))
-               gas_vol=sum(vf%Gvol(:,:,:,i,j,k))
-               tot_vol=gas_vol+liq_vol
-               this%visc(i,j,k)=0.0_WP
-               if (tot_vol.gt.0.0_WP) this%visc(i,j,k)=this%visc_g(i,j,k)*this%visc_l(i,j,k)/(this%visc_l(i,j,k)*gas_vol/tot_vol+this%visc_g(i,j,k)*liq_vol/tot_vol+epsilon(1.0_WP))
-               ! VISC_xy at [x,y,zm] - direct sum in z, staggered sum in x/y
-               liq_vol=sum(vf%Lvol(0,0,:,i,j,k))+sum(vf%Lvol(1,0,:,i-1,j,k))+sum(vf%Lvol(0,1,:,i,j-1,k))+sum(vf%Lvol(1,1,:,i-1,j-1,k))
-               gas_vol=sum(vf%Gvol(0,0,:,i,j,k))+sum(vf%Gvol(1,0,:,i-1,j,k))+sum(vf%Gvol(0,1,:,i,j-1,k))+sum(vf%Gvol(1,1,:,i-1,j-1,k))
-               tot_vol=gas_vol+liq_vol
-               this%visc_xy(i,j,k)=0.0_WP
-               if (tot_vol.gt.0.0_WP) this%visc_xy(i,j,k)=this%visc_g(i,j,k)*this%visc_l(i,j,k)/(this%visc_l(i,j,k)*gas_vol/tot_vol+this%visc_g(i,j,k)*liq_vol/tot_vol+epsilon(1.0_WP))
-               ! VISC_yz at [xm,y,z] - direct sum in x, staggered sum in y/z
-               liq_vol=sum(vf%Lvol(:,0,0,i,j,k))+sum(vf%Lvol(:,1,0,i,j-1,k))+sum(vf%Lvol(:,0,1,i,j,k-1))+sum(vf%Lvol(:,1,1,i,j-1,k-1))
-               gas_vol=sum(vf%Gvol(:,0,0,i,j,k))+sum(vf%Gvol(:,1,0,i,j-1,k))+sum(vf%Gvol(:,0,1,i,j,k-1))+sum(vf%Gvol(:,1,1,i,j-1,k-1))
-               tot_vol=gas_vol+liq_vol
-               this%visc_yz(i,j,k)=0.0_WP
-               if (tot_vol.gt.0.0_WP) this%visc_yz(i,j,k)=this%visc_g(i,j,k)*this%visc_l(i,j,k)/(this%visc_l(i,j,k)*gas_vol/tot_vol+this%visc_g(i,j,k)*liq_vol/tot_vol+epsilon(1.0_WP))
-               ! VISC_zx at [x,ym,z] - direct sum in y, staggered sum in z/x
-               liq_vol=sum(vf%Lvol(0,:,0,i,j,k))+sum(vf%Lvol(0,:,1,i,j,k-1))+sum(vf%Lvol(1,:,0,i-1,j,k))+sum(vf%Lvol(1,:,1,i-1,j,k-1))
-               gas_vol=sum(vf%Gvol(0,:,0,i,j,k))+sum(vf%Gvol(0,:,1,i,j,k-1))+sum(vf%Gvol(1,:,0,i-1,j,k))+sum(vf%Gvol(1,:,1,i-1,j,k-1))
-               tot_vol=gas_vol+liq_vol
-               this%visc_zx(i,j,k)=0.0_WP
-               if (tot_vol.gt.0.0_WP) this%visc_zx(i,j,k)=this%visc_g(i,j,k)*this%visc_l(i,j,k)/(this%visc_l(i,j,k)*gas_vol/tot_vol+this%visc_g(i,j,k)*liq_vol/tot_vol+epsilon(1.0_WP))
-=======
       integer, optional :: strat
       ! Choose viscosity averaging strategy
       if (present(strat)) then
@@ -2698,33 +2663,32 @@
                   gas_vol=sum(vf%Gvol(:,:,:,i,j,k))
                   tot_vol=gas_vol+liq_vol
                   this%visc(i,j,k)=0.0_WP
-                  if (tot_vol.gt.0.0_WP) this%visc(i,j,k)=this%visc_g*this%visc_l/(this%visc_l*gas_vol/tot_vol+this%visc_g*liq_vol/tot_vol+epsilon(1.0_WP))
+                  if (tot_vol.gt.0.0_WP) this%visc(i,j,k)=this%visc_g(i,j,k)*this%visc_l(i,j,k)/(this%visc_l(i,j,k)*gas_vol/tot_vol+this%visc_g(i,j,k)*liq_vol/tot_vol+epsilon(1.0_WP))
                   ! VISC_xy at [x,y,zm] - direct sum in z, staggered sum in x/y
                   liq_vol=sum(vf%Lvol(0,0,:,i,j,k))+sum(vf%Lvol(1,0,:,i-1,j,k))+sum(vf%Lvol(0,1,:,i,j-1,k))+sum(vf%Lvol(1,1,:,i-1,j-1,k))
                   gas_vol=sum(vf%Gvol(0,0,:,i,j,k))+sum(vf%Gvol(1,0,:,i-1,j,k))+sum(vf%Gvol(0,1,:,i,j-1,k))+sum(vf%Gvol(1,1,:,i-1,j-1,k))
                   tot_vol=gas_vol+liq_vol
                   this%visc_xy(i,j,k)=0.0_WP
-                  if (tot_vol.gt.0.0_WP) this%visc_xy(i,j,k)=this%visc_g*this%visc_l/(this%visc_l*gas_vol/tot_vol+this%visc_g*liq_vol/tot_vol+epsilon(1.0_WP))
+                  if (tot_vol.gt.0.0_WP) this%visc_xy(i,j,k)=this%visc_g(i,j,k)*this%visc_l(i,j,k)/(this%visc_l(i,j,k)*gas_vol/tot_vol+this%visc_g(i,j,k)*liq_vol/tot_vol+epsilon(1.0_WP))
                   if (this%cfg%x(i).eq.0.0_WP.and.this%cfg%y(j).eq.2.0_WP) then
                      print*,'wall visc half-way:',this%visc_xy(i,j,k),'vols:',sum(vf%Lvol(:,:,:,i-1,j,k)),sum(vf%Lvol(:,:,:,i,j,k))
                   end if
                   if (this%cfg%x(i).eq.0.0_WP.and.this%cfg%y(j).eq.-1.0_WP) then
-                     print*,'wall visc atbottom:',this%visc_xy(i,j,k),'vols:',sum(vf%Lvol(:,:,:,i-1,j,k)),sum(vf%Lvol(:,:,:,i,j,k))
+                     print*,'wall visc at bottom:',this%visc_xy(i,j,k),'vols:',sum(vf%Lvol(:,:,:,i-1,j,k)),sum(vf%Lvol(:,:,:,i,j,k))
                   end if
                   ! VISC_yz at [xm,y,z] - direct sum in x, staggered sum in y/z
                   liq_vol=sum(vf%Lvol(:,0,0,i,j,k))+sum(vf%Lvol(:,1,0,i,j-1,k))+sum(vf%Lvol(:,0,1,i,j,k-1))+sum(vf%Lvol(:,1,1,i,j-1,k-1))
                   gas_vol=sum(vf%Gvol(:,0,0,i,j,k))+sum(vf%Gvol(:,1,0,i,j-1,k))+sum(vf%Gvol(:,0,1,i,j,k-1))+sum(vf%Gvol(:,1,1,i,j-1,k-1))
                   tot_vol=gas_vol+liq_vol
                   this%visc_yz(i,j,k)=0.0_WP
-                  if (tot_vol.gt.0.0_WP) this%visc_yz(i,j,k)=this%visc_g*this%visc_l/(this%visc_l*gas_vol/tot_vol+this%visc_g*liq_vol/tot_vol+epsilon(1.0_WP))
+                  if (tot_vol.gt.0.0_WP) this%visc_yz(i,j,k)=this%visc_g(i,j,k)*this%visc_l(i,j,k)/(this%visc_l(i,j,k)*gas_vol/tot_vol+this%visc_g(i,j,k)*liq_vol/tot_vol+epsilon(1.0_WP))
                   ! VISC_zx at [x,ym,z] - direct sum in y, staggered sum in z/x
                   liq_vol=sum(vf%Lvol(0,:,0,i,j,k))+sum(vf%Lvol(0,:,1,i,j,k-1))+sum(vf%Lvol(1,:,0,i-1,j,k))+sum(vf%Lvol(1,:,1,i-1,j,k-1))
                   gas_vol=sum(vf%Gvol(0,:,0,i,j,k))+sum(vf%Gvol(0,:,1,i,j,k-1))+sum(vf%Gvol(1,:,0,i-1,j,k))+sum(vf%Gvol(1,:,1,i-1,j,k-1))
                   tot_vol=gas_vol+liq_vol
                   this%visc_zx(i,j,k)=0.0_WP
-                  if (tot_vol.gt.0.0_WP) this%visc_zx(i,j,k)=this%visc_g*this%visc_l/(this%visc_l*gas_vol/tot_vol+this%visc_g*liq_vol/tot_vol+epsilon(1.0_WP))
+                  if (tot_vol.gt.0.0_WP) this%visc_zx(i,j,k)=this%visc_g(i,j,k)*this%visc_l(i,j,k)/(this%visc_l(i,j,k)*gas_vol/tot_vol+this%visc_g(i,j,k)*liq_vol/tot_vol+epsilon(1.0_WP))
                end do
->>>>>>> a6bc032e
             end do
          end do
       case (arithmetic_visc)
