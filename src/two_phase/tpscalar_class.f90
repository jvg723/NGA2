!> Two-phase scalar solver class:
!> Provides support for various BC, RHS calculation
!> Based on vfs geometric transport, hybridized with upwind for now.
module tpscalar_class
   use precision,      only: WP
   use string,         only: str_medium
   use config_class,   only: config
   use iterator_class, only: iterator
   use linsol_class,   only: linsol
   implicit none
   private
   
   ! Expose type/constructor/methods
   public :: tpscalar,bcond
   
   ! List of known available bcond for this solver
   integer, parameter, public :: dirichlet=2         !< Dirichlet condition
   integer, parameter, public :: neumann=3           !< Zero normal gradient
   
   ! List of available advection schemes for scalar transport
   integer, parameter, public :: upwind=0            !< First order upwind scheme
   
   !> Boundary conditions for the incompressible solver
   type :: bcond
      type(bcond), pointer :: next                        !< Linked list of bconds
      character(len=str_medium) :: name='UNNAMED_BCOND'   !< Bcond name (default=UNNAMED_BCOND)
      integer :: type                                     !< Bcond type
      integer :: dir                                      !< Bcond direction (1 to 6)
      type(iterator) :: itr                               !< This is the iterator for the bcond
   end type bcond
   
   !> Bcond shift value
   integer, dimension(3,6), parameter :: shift=reshape([+1,0,0,-1,0,0,0,+1,0,0,-1,0,0,0,+1,0,0,-1],shape(shift))
   
   !> Two-phase scalar solver object definition
   type :: tpscalar
      
      ! This is our config
      class(config), pointer :: cfg                       !< This is the config the solver is build for
      
      ! This is the name of the solver
      character(len=str_medium) :: name='UNNAMED_SCALAR'  !< Solver name (default=UNNAMED_SCALAR)
      
      ! Constant property fluid, but diffusivity is still a field due to LES modeling
      integer, dimension(:), allocatable :: phase         !< This is the phase for each scalar (0=gas, 1=liquid)
      real(WP), dimension(:,:,:,:), allocatable :: diff   !< These is our constant+SGS dynamic diffusivity for the scalar
      
      ! Boundary condition list
      integer :: nbc                                      !< Number of bcond for our solver
      type(bcond), pointer :: first_bc                    !< List of bcond for our solver
      
      ! Scalar variable
      integer :: nscalar                                  !< Number of scalars
      character(len=str_medium), dimension(:), allocatable :: SCname  !< Names of scalars
      real(WP), dimension(:,:,:,:), allocatable :: SC     !< SC array
      
      ! Old scalar variable
      real(WP), dimension(:,:,:,:), allocatable :: SCold  !< SCold array
      
      ! Implicit scalar solver
      class(linsol), pointer :: implicit                  !< Iterative linear solver object for an implicit prediction of the scalar residual
      integer, dimension(:,:,:), allocatable :: stmap     !< Inverse map from stencil shift to index location
      
      ! Metrics
      real(WP), dimension(:,:,:,:), allocatable :: div_x ,div_y ,div_z   !< Divergence for SC
      real(WP), dimension(:,:,:,:), allocatable :: grd_x ,grd_y ,grd_z   !< Scalar gradient for SC
      real(WP), dimension(:,:,:,:), allocatable :: itp_x ,itp_y ,itp_z   !< Second order interpolation for SC diffusivity
      
      ! Masking info for metric modification
      integer, dimension(:,:,:), allocatable :: mask             !< Integer array used for modifying SC metrics
      
      ! Monitoring quantities
      real(WP), dimension(:), allocatable :: SCmax,SCmin,SCint   !< Maximum and minimum, integral scalar
      
   contains
<<<<<<< HEAD
      procedure :: print=>tpscalar_print                  !< Output solver to the screen
=======
      procedure :: initialize                             !< Initialization of the scalar solver
      procedure :: print=>multiscalar_print               !< Output solver to the screen
>>>>>>> 3e66c97f
      procedure, private :: init_metrics                  !< Initialize metrics
      procedure, private :: adjust_metrics                !< Adjust metrics
      procedure :: setup                                  !< Finish configuring the scalar solver
      procedure :: add_bcond                              !< Add a boundary condition
      procedure :: get_bcond                              !< Get a boundary condition
      procedure :: apply_bcond                            !< Apply all boundary conditions
      procedure :: get_dSCdt                              !< Calculate drhoSC/dt
      procedure :: get_max                                !< Calculate maximum and integral field values
      procedure :: solve_implicit                         !< Solve for the scalar residuals implicitly
   end type tpscalar
   
   
contains
   
   
   !> Initialization of tpscalar solver
   subroutine initialize(this,cfg,nscalar,name)
      use messager, only: die
      implicit none
      class(tpscalar), intent(inout) :: this
      class(config), target, intent(in) :: cfg
      integer, intent(in) :: nscalar
      character(len=*), optional :: name
      integer :: i,j,k
      
      ! Set the name for the solver
      if (present(name)) this%name=trim(adjustl(name))
      
      ! Set the number of scalars
      this%nscalar=nscalar
      if (this%nscalar.le.0) call die('[tpscalar constructor] tpscalar object requires at least 1 scalar')
      
      ! Initialize scalar names
      allocate(this%SCname(1:this%nscalar))
      this%SCname='' ! User will set names
      
      ! Initialize scalar phase
      allocate(this%phase(1:this%nscalar))
      this%phase=0  ! User will set phase
      
      ! Point to pgrid object
      this%cfg=>cfg
      
      ! Nullify bcond list
      this%nbc=0
      this%first_bc=>NULL()
      
      ! Allocate variables
      allocate(this%SC   (this%cfg%imino_:this%cfg%imaxo_,this%cfg%jmino_:this%cfg%jmaxo_,this%cfg%kmino_:this%cfg%kmaxo_,1:this%nscalar)); this%SC   =0.0_WP
      allocate(this%SCold(this%cfg%imino_:this%cfg%imaxo_,this%cfg%jmino_:this%cfg%jmaxo_,this%cfg%kmino_:this%cfg%kmaxo_,1:this%nscalar)); this%SCold=0.0_WP
      allocate(this%diff (this%cfg%imino_:this%cfg%imaxo_,this%cfg%jmino_:this%cfg%jmaxo_,this%cfg%kmino_:this%cfg%kmaxo_,1:this%nscalar)); this%diff =0.0_WP
      
      ! Check current overlap
		if (this%cfg%no.lt.1) call die('[tpscalar constructor] Scalar transport scheme requires larger overlap')
      
      ! Prepare default metrics
      call this%init_metrics()
      
      ! Prepare mask for SC
      allocate(this%mask(this%cfg%imino_:this%cfg%imaxo_,this%cfg%jmino_:this%cfg%jmaxo_,this%cfg%kmino_:this%cfg%kmaxo_)); this%mask=0
      if (.not.this%cfg%xper) then
         if (this%cfg%iproc.eq.           1) this%mask(:this%cfg%imin-1,:,:)=2
         if (this%cfg%iproc.eq.this%cfg%npx) this%mask(this%cfg%imax+1:,:,:)=2
      end if
      if (.not.this%cfg%yper) then
         if (this%cfg%jproc.eq.           1) this%mask(:,:this%cfg%jmin-1,:)=2
         if (this%cfg%jproc.eq.this%cfg%npy) this%mask(:,this%cfg%jmax+1:,:)=2
      end if
      if (.not.this%cfg%zper) then
         if (this%cfg%kproc.eq.           1) this%mask(:,:,:this%cfg%kmin-1)=2
         if (this%cfg%kproc.eq.this%cfg%npz) this%mask(:,:,this%cfg%kmax+1:)=2
      end if
      do k=this%cfg%kmino_,this%cfg%kmaxo_
         do j=this%cfg%jmino_,this%cfg%jmaxo_
            do i=this%cfg%imino_,this%cfg%imaxo_
               if (this%cfg%VF(i,j,k).eq.0.0_WP) this%mask(i,j,k)=1
            end do
         end do
      end do
      call this%cfg%sync(this%mask)
      
      ! Monitoring data needs to be allocated
      allocate(this%SCint(1:this%nscalar))
      allocate(this%SCmin(1:this%nscalar))
      allocate(this%SCmax(1:this%nscalar))
      
   end subroutine initialize
   
   
   !> Metric initialization with no awareness of walls nor bcond
   subroutine init_metrics(this)
      implicit none
      class(tpscalar), intent(inout) :: this
      integer :: i,j,k
      
      ! Allocate finite difference diffusivity interpolation coefficients
      allocate(this%itp_x(-1:0,this%cfg%imin_:this%cfg%imax_+1,this%cfg%jmin_:this%cfg%jmax_+1,this%cfg%kmin_:this%cfg%kmax_+1)) !< X-face-centered
      allocate(this%itp_y(-1:0,this%cfg%imin_:this%cfg%imax_+1,this%cfg%jmin_:this%cfg%jmax_+1,this%cfg%kmin_:this%cfg%kmax_+1)) !< Y-face-centered
      allocate(this%itp_z(-1:0,this%cfg%imin_:this%cfg%imax_+1,this%cfg%jmin_:this%cfg%jmax_+1,this%cfg%kmin_:this%cfg%kmax_+1)) !< Z-face-centered
      ! Create diffusivity interpolation coefficients to cell face
      do k=this%cfg%kmin_,this%cfg%kmax_+1
         do j=this%cfg%jmin_,this%cfg%jmax_+1
            do i=this%cfg%imin_,this%cfg%imax_+1
               this%itp_x(:,i,j,k)=this%cfg%dxmi(i)*[this%cfg%xm(i)-this%cfg%x(i),this%cfg%x(i)-this%cfg%xm(i-1)] !< Linear interpolation in x from [xm,ym,zm] to [x,ym,zm]
               this%itp_y(:,i,j,k)=this%cfg%dymi(j)*[this%cfg%ym(j)-this%cfg%y(j),this%cfg%y(j)-this%cfg%ym(j-1)] !< Linear interpolation in y from [xm,ym,zm] to [xm,y,zm]
               this%itp_z(:,i,j,k)=this%cfg%dzmi(k)*[this%cfg%zm(k)-this%cfg%z(k),this%cfg%z(k)-this%cfg%zm(k-1)] !< Linear interpolation in z from [xm,ym,zm] to [xm,ym,z]
            end do
         end do
      end do
      
      ! Allocate finite volume divergence operators
      allocate(this%div_x(0:+1,this%cfg%imin_:this%cfg%imax_,this%cfg%jmin_:this%cfg%jmax_,this%cfg%kmin_:this%cfg%kmax_)) !< Cell-centered
      allocate(this%div_y(0:+1,this%cfg%imin_:this%cfg%imax_,this%cfg%jmin_:this%cfg%jmax_,this%cfg%kmin_:this%cfg%kmax_)) !< Cell-centered
      allocate(this%div_z(0:+1,this%cfg%imin_:this%cfg%imax_,this%cfg%jmin_:this%cfg%jmax_,this%cfg%kmin_:this%cfg%kmax_)) !< Cell-centered
      ! Create divergence operator to cell center [xm,ym,zm]
      do k=this%cfg%kmin_,this%cfg%kmax_
         do j=this%cfg%jmin_,this%cfg%jmax_
            do i=this%cfg%imin_,this%cfg%imax_
               this%div_x(:,i,j,k)=this%cfg%dxi(i)*[-1.0_WP,+1.0_WP] !< FV divergence from [x ,ym,zm]
               this%div_y(:,i,j,k)=this%cfg%dyi(j)*[-1.0_WP,+1.0_WP] !< FV divergence from [xm,y ,zm]
               this%div_z(:,i,j,k)=this%cfg%dzi(k)*[-1.0_WP,+1.0_WP] !< FV divergence from [xm,ym,z ]
            end do
         end do
      end do
      
      ! Allocate finite difference scalar gradient operators
      allocate(this%grd_x(-1:0,this%cfg%imin_:this%cfg%imax_+1,this%cfg%jmin_:this%cfg%jmax_+1,this%cfg%kmin_:this%cfg%kmax_+1)) !< X-face-centered
      allocate(this%grd_y(-1:0,this%cfg%imin_:this%cfg%imax_+1,this%cfg%jmin_:this%cfg%jmax_+1,this%cfg%kmin_:this%cfg%kmax_+1)) !< Y-face-centered
      allocate(this%grd_z(-1:0,this%cfg%imin_:this%cfg%imax_+1,this%cfg%jmin_:this%cfg%jmax_+1,this%cfg%kmin_:this%cfg%kmax_+1)) !< Z-face-centered
      ! Create gradient coefficients to cell faces
      do k=this%cfg%kmin_,this%cfg%kmax_+1
         do j=this%cfg%jmin_,this%cfg%jmax_+1
            do i=this%cfg%imin_,this%cfg%imax_+1
               this%grd_x(:,i,j,k)=this%cfg%dxmi(i)*[-1.0_WP,+1.0_WP] !< FD gradient of SC in x from [xm,ym,zm] to [x,ym,zm]
               this%grd_y(:,i,j,k)=this%cfg%dymi(j)*[-1.0_WP,+1.0_WP] !< FD gradient of SC in y from [xm,ym,zm] to [xm,y,zm]
               this%grd_z(:,i,j,k)=this%cfg%dzmi(k)*[-1.0_WP,+1.0_WP] !< FD gradient of SC in z from [xm,ym,zm] to [xm,ym,z]
            end do
         end do
      end do
      
   end subroutine init_metrics
   
   
   !> Metric adjustment accounting for bconds and walls - zero out div at bcond and walls
   subroutine adjust_metrics(this)
      implicit none
      class(tpscalar), intent(inout) :: this
      integer :: i,j,k
      
      ! Sync up masks
      call this%cfg%sync(this%mask)
      
      ! Adjust interpolation coefficients to cell faces
      do k=this%cfg%kmin_,this%cfg%kmax_+1
         do j=this%cfg%jmin_,this%cfg%jmax_+1
            do i=this%cfg%imin_,this%cfg%imax_+1
               ! Linear interpolation in x
               if (this%mask(i,j,k).eq.0.and.this%mask(i-1,j,k).gt.0) this%itp_x(:,i,j,k)=[0.0_WP,1.0_WP]
               if (this%mask(i,j,k).gt.0.and.this%mask(i-1,j,k).eq.0) this%itp_x(:,i,j,k)=[1.0_WP,0.0_WP]
               ! Linear interpolation in y
               if (this%mask(i,j,k).eq.0.and.this%mask(i,j-1,k).gt.0) this%itp_y(:,i,j,k)=[0.0_WP,1.0_WP]
               if (this%mask(i,j,k).gt.0.and.this%mask(i,j-1,k).eq.0) this%itp_y(:,i,j,k)=[1.0_WP,0.0_WP]
               ! Linear interpolation in z
               if (this%mask(i,j,k).eq.0.and.this%mask(i,j,k-1).gt.0) this%itp_z(:,i,j,k)=[0.0_WP,1.0_WP]
               if (this%mask(i,j,k).gt.0.and.this%mask(i,j,k-1).eq.0) this%itp_z(:,i,j,k)=[1.0_WP,0.0_WP]
            end do
         end do
      end do
      
      ! Loop over the domain and apply masked conditions to SC divergence
      do k=this%cfg%kmin_,this%cfg%kmax_
         do j=this%cfg%jmin_,this%cfg%jmax_
            do i=this%cfg%imin_,this%cfg%imax_
               if (this%mask(i,j,k).gt.0) then
                  this%div_x(:,i,j,k)=0.0_WP
                  this%div_y(:,i,j,k)=0.0_WP
                  this%div_z(:,i,j,k)=0.0_WP
               end if
            end do
         end do
      end do
      
      ! Adjust gradient coefficients to cell faces for walls (assume Neumann at wall)
      do k=this%cfg%kmin_,this%cfg%kmax_+1
         do j=this%cfg%jmin_,this%cfg%jmax_+1
            do i=this%cfg%imin_,this%cfg%imax_+1
               if (this%mask(i,j,k).eq.1.or.this%mask(i-1,j,k).eq.1) this%grd_x(:,i,j,k)=0.0_WP     !< FD gradient in x of SC
               if (this%mask(i,j,k).eq.1.or.this%mask(i,j-1,k).eq.1) this%grd_y(:,i,j,k)=0.0_WP     !< FD gradient in y of SC
               if (this%mask(i,j,k).eq.1.or.this%mask(i,j,k-1).eq.1) this%grd_z(:,i,j,k)=0.0_WP     !< FD gradient in z of SC
            end do
         end do
      end do
      
      ! Adjust metrics to account for lower dimensionality
      if (this%cfg%nx.eq.1) then
         this%div_x=0.0_WP
         this%grd_x=0.0_WP
      end if
      if (this%cfg%ny.eq.1) then
         this%div_y=0.0_WP
         this%grd_y=0.0_WP
      end if
      if (this%cfg%nz.eq.1) then
         this%div_z=0.0_WP
         this%grd_z=0.0_WP
      end if
      
   end subroutine adjust_metrics
   
   
   !> Finish setting up the scalar solver now that bconds have been defined
   subroutine setup(this,implicit_solver)
      use messager, only: die
      implicit none
      class(tpscalar), intent(inout) :: this
      class(linsol), target, intent(in), optional :: implicit_solver
      integer :: count
      
      ! Adjust metrics based on mask array
      call this%adjust_metrics()
      
      ! Prepare implicit solver if it had been provided
      if (present(implicit_solver)) then
         
         ! Point to implicit solver linsol object
         this%implicit=>implicit_solver
         
         ! Check implicit solver size
         if (this%implicit%nst.ne.7) call die('[tpscalar setup] Implicit solver needs nst=7')
         
         ! Set dynamic stencil map for the scalar solver - diffusion only
         count=      1; this%implicit%stc(count,:)=[ 0, 0, 0]
         count=count+1; this%implicit%stc(count,:)=[+1, 0, 0]
         count=count+1; this%implicit%stc(count,:)=[-1, 0, 0]
         count=count+1; this%implicit%stc(count,:)=[ 0,+1, 0]
         count=count+1; this%implicit%stc(count,:)=[ 0,-1, 0]
         count=count+1; this%implicit%stc(count,:)=[ 0, 0,+1]
         count=count+1; this%implicit%stc(count,:)=[ 0, 0,-1]
         
         ! Set the diagonal to 1 to make sure all cells participate in solver
         this%implicit%opr(1,:,:,:)=1.0_WP
         
         ! Initialize the implicit scalar solver
         call this%implicit%init()
         
      end if
      
   end subroutine setup
   
   
   !> Add a boundary condition
   subroutine add_bcond(this,name,type,locator,dir)
      use string,         only: lowercase
      use messager,       only: die
      use iterator_class, only: locator_ftype
      implicit none
      class(tpscalar), intent(inout) :: this
      character(len=*), intent(in) :: name
      integer,  intent(in) :: type
      procedure(locator_ftype) :: locator
      character(len=2), optional :: dir
      type(bcond), pointer :: new_bc
      integer :: i,j,k,n
      
      ! Prepare new bcond
      allocate(new_bc)
      new_bc%name=trim(adjustl(name))
      new_bc%type=type
      if (present(dir)) then
         select case (lowercase(dir))
         case ('+x','x+','xp','px'); new_bc%dir=1
         case ('-x','x-','xm','mx'); new_bc%dir=2
         case ('+y','y+','yp','py'); new_bc%dir=3
         case ('-y','y-','ym','my'); new_bc%dir=4
         case ('+z','z+','zp','pz'); new_bc%dir=5
         case ('-z','z-','zm','mz'); new_bc%dir=6
         case default; call die('[tpscalar add_bcond] Unknown bcond direction')
         end select
      else
         if (new_bc%type.eq.neumann) call die('[tpscalar apply_bcond] Neumann requires a direction')
         new_bc%dir=0
      end if
      new_bc%itr=iterator(this%cfg,new_bc%name,locator,'c')
      
      ! Insert it up front
      new_bc%next=>this%first_bc
      this%first_bc=>new_bc
      
      ! Increment bcond counter
      this%nbc=this%nbc+1
      
      ! Now adjust the metrics accordingly
      select case (new_bc%type)
      case (dirichlet)
         do n=1,new_bc%itr%n_
            i=new_bc%itr%map(1,n); j=new_bc%itr%map(2,n); k=new_bc%itr%map(3,n)
            this%mask(i,j,k)=2
         end do
      case (neumann)
         ! No modification - this assumes Neumann is only applied at walls or domain boundaries
      case default
         call die('[tpscalar apply_bcond] Unknown bcond type')
      end select
   
   end subroutine add_bcond
   
   
   !> Get a boundary condition
   subroutine get_bcond(this,name,my_bc)
      use messager, only: die
      implicit none
      class(tpscalar), intent(inout) :: this
      character(len=*), intent(in) :: name
      type(bcond), pointer, intent(out) :: my_bc
      my_bc=>this%first_bc
      search: do while (associated(my_bc))
         if (trim(my_bc%name).eq.trim(name)) exit search
         my_bc=>my_bc%next
      end do search
      if (.not.associated(my_bc)) call die('[tpscalar get_bcond] Boundary condition was not found')
   end subroutine get_bcond
   
   
   !> Enforce boundary condition
   subroutine apply_bcond(this,t,dt)
      use messager, only: die
      use mpi_f08,  only: MPI_MAX
      use parallel, only: MPI_REAL_WP
      implicit none
      class(tpscalar), intent(inout) :: this
      real(WP), intent(in) :: t,dt
      integer :: i,j,k,n,nsc
      type(bcond), pointer :: my_bc
      
      ! Traverse bcond list
      my_bc=>this%first_bc
      do while (associated(my_bc))
         
         ! Only processes inside the bcond work here
         if (my_bc%itr%amIn) then
            
            ! Select appropriate action based on the bcond type
            select case (my_bc%type)
               
            case (dirichlet)           ! Apply Dirichlet conditions
               
               ! This is done by the user directly
               ! Unclear whether we want to do this within the solver...
               
            case (neumann)             ! Apply Neumann condition
               
               ! Implement based on bcond direction
               do nsc=1,this%nscalar
                  do n=1,my_bc%itr%n_
                     i=my_bc%itr%map(1,n); j=my_bc%itr%map(2,n); k=my_bc%itr%map(3,n)
                     this%SC(i,j,k,nsc)=this%SC(i-shift(1,my_bc%dir),j-shift(2,my_bc%dir),k-shift(3,my_bc%dir),nsc)
                  end do
               end do
               
            case default
               call die('[tpscalar apply_bcond] Unknown bcond type')
            end select
            
         end if
         
         ! Move on to the next bcond
         my_bc=>my_bc%next
         
      end do
      
      ! Sync full fields after all bcond
      do nsc=1,this%nscalar
         call this%cfg%sync(this%SC(:,:,:,nsc))
      end do
      
   end subroutine apply_bcond
   
   
   !> Calculate the explicit SC time derivative based on U/V/W
   subroutine get_dSCdt(this,dSCdt,U,V,W,VFold,VF,detailed_face_flux,dt)
      use irl_fortran_interface
      implicit none
      class(tpscalar), intent(inout) :: this
      real(WP), dimension(this%cfg%imino_:,this%cfg%jmino_:,this%cfg%kmino_:,1:), intent(out) :: dSCdt    !< Needs to be (imino_:imaxo_,jmino_:jmaxo_,kmino_:kmaxo_,1:nscalar)
      real(WP), dimension(this%cfg%imino_:,this%cfg%jmino_:,this%cfg%kmino_:)   , intent(in)  :: U        !< Needs to be (imino_:imaxo_,jmino_:jmaxo_,kmino_:kmaxo_)
      real(WP), dimension(this%cfg%imino_:,this%cfg%jmino_:,this%cfg%kmino_:)   , intent(in)  :: V        !< Needs to be (imino_:imaxo_,jmino_:jmaxo_,kmino_:kmaxo_)
      real(WP), dimension(this%cfg%imino_:,this%cfg%jmino_:,this%cfg%kmino_:)   , intent(in)  :: W        !< Needs to be (imino_:imaxo_,jmino_:jmaxo_,kmino_:kmaxo_)
      real(WP), dimension(this%cfg%imino_:,this%cfg%jmino_:,this%cfg%kmino_:)   , intent(in)  :: VFold    !< Needs to be (imino_:imaxo_,jmino_:jmaxo_,kmino_:kmaxo_)
      real(WP), dimension(this%cfg%imino_:,this%cfg%jmino_:,this%cfg%kmino_:)   , intent(in)  :: VF       !< Needs to be (imino_:imaxo_,jmino_:jmaxo_,kmino_:kmaxo_)
      type(TagAccVM_SepVM_type), dimension(1:,this%cfg%imino_:,this%cfg%jmino_:,this%cfg%kmino_:) :: detailed_face_flux !< Needs to be (1:3,imino_:imaxo_,jmino_:jmaxo_,kmino_:kmaxo_)
      real(WP), intent(in) :: dt  !< This is the time step size that was used to generate the detailed_face_flux geometric data
      type(SepVM_type) :: my_SepVM
      integer :: i,j,k,nsc,n
      real(WP), dimension(:,:,:),   allocatable :: FX,FY,FZ
      real(WP), dimension(:,:,:,:), allocatable :: grad
      real(WP) :: my_vol,SCm,SCp
      !real(WP), dimension(3) :: my_bar
      integer, dimension(3) :: ind
      ! Zero out dSC/dt array
      dSCdt=0.0_WP
      ! Allocate flux arrays
      allocate(FX(this%cfg%imino_:this%cfg%imaxo_,this%cfg%jmino_:this%cfg%jmaxo_,this%cfg%kmino_:this%cfg%kmaxo_))
      allocate(FY(this%cfg%imino_:this%cfg%imaxo_,this%cfg%jmino_:this%cfg%jmaxo_,this%cfg%kmino_:this%cfg%kmaxo_))
      allocate(FZ(this%cfg%imino_:this%cfg%imaxo_,this%cfg%jmino_:this%cfg%jmaxo_,this%cfg%kmino_:this%cfg%kmaxo_))
      ! Allocate scalar gradient
      allocate(grad(1:3,this%cfg%imino_:this%cfg%imaxo_,this%cfg%jmino_:this%cfg%jmaxo_,this%cfg%kmino_:this%cfg%kmaxo_))
      ! Work on each scalar
      do nsc=1,this%nscalar
         ! Reset fluxes and gradient to zero
         FX=0.0_WP; FY=0.0_WP; FZ=0.0_WP; grad=0.0_WP
         ! Calculate minmod-limited gradient of SC everywhere
         do k=this%cfg%kmino_+1,this%cfg%kmaxo_-1
            do j=this%cfg%jmino_+1,this%cfg%jmaxo_-1
               do i=this%cfg%imino_+1,this%cfg%imaxo_-1
                  ! No need to calculate gradient inside of wall cell
                  if (this%mask(i,j,k).eq.1) cycle
                  ! Get gradient
                  grad(1,i,j,k)=minmod((this%SC(i+1,j,k,nsc)-this%SC(i,j,k,nsc))*this%cfg%dxmi(i+1),(this%SC(i,j,k,nsc)-this%SC(i-1,j,k,nsc))*this%cfg%dxmi(i))
                  grad(2,i,j,k)=minmod((this%SC(i,j+1,k,nsc)-this%SC(i,j,k,nsc))*this%cfg%dymi(j+1),(this%SC(i,j,k,nsc)-this%SC(i,j-1,k,nsc))*this%cfg%dymi(j))
                  grad(3,i,j,k)=minmod((this%SC(i,j,k+1,nsc)-this%SC(i,j,k,nsc))*this%cfg%dzmi(k+1),(this%SC(i,j,k,nsc)-this%SC(i,j,k-1,nsc))*this%cfg%dzmi(k))
               end do
            end do
         end do
         call this%cfg%sync(grad)
         ! Convective flux of SC
         do k=this%cfg%kmin_,this%cfg%kmax_+1
            do j=this%cfg%jmin_,this%cfg%jmax_+1
               do i=this%cfg%imin_,this%cfg%imax_+1
                  ! Flux on x-face
                  if (getSize(detailed_face_flux(1,i,j,k)).gt.0) then
                     ! Detailed geometric flux is available, use geometric fluxing
                     do n=0,getSize(detailed_face_flux(1,i,j,k))-1
                        ! Get cell index for nth object
                        ind=this%cfg%get_ijk_from_lexico(getTagForIndex(detailed_face_flux(1,i,j,k),n))
                        ! Get SepVM for nth object
                        call getSepVMAtIndex(detailed_face_flux(1,i,j,k),n,my_SepVM)
                        ! Extract volume for relevant phase
                        my_vol=getVolume(my_SepVM,this%phase(nsc))
                        ! Increment flux with first order estimate
                        FX(i,j,k)=FX(i,j,k)-my_vol*this%SCold(ind(1),ind(2),ind(3),nsc)
                        ! Second order correction
                        !my_bar=getCentroid(my_SepVM,this%phase(nsc))
                        !FX(i,j,k)=FX(i,j,k)-my_vol*(sum(grad(:,ii,jj,kk)*my_bar(:)-my_barold(:)))
                     end do
                     ! Scale by cell face area and time step size
                     FX(i,j,k)=FX(i,j,k)/(dt*this%cfg%dy(j)*this%cfg%dz(k))
                  else
                     ! No detailed geometric flux is available, use MUSCL flux
                     SCm=0.0_WP; if (VFold(i-1,j,k).ne.real(this%phase(nsc),WP)) SCm=this%SC(i-1,j,k,nsc)+0.5_WP*grad(1,i-1,j,k)*this%cfg%dx(i-1)
                     SCp=0.0_WP; if (VFold(i  ,j,k).ne.real(this%phase(nsc),WP)) SCp=this%SC(i  ,j,k,nsc)-0.5_WP*grad(1,i  ,j,k)*this%cfg%dx(i  )
                     FX(i,j,k)=-0.5_WP*(U(i,j,k)+abs(U(i,j,k)))*SCm-0.5_WP*(U(i,j,k)-abs(U(i,j,k)))*SCp
                  end if
                  ! Flux on y-face
                  if (getSize(detailed_face_flux(2,i,j,k)).gt.0) then
                     ! Detailed geometric flux is available, use geometric fluxing
                     do n=0,getSize(detailed_face_flux(2,i,j,k))-1
                        ! Get cell index for nth object
                        ind=this%cfg%get_ijk_from_lexico(getTagForIndex(detailed_face_flux(2,i,j,k),n))
                        ! Get SepVM for nth object
                        call getSepVMAtIndex(detailed_face_flux(2,i,j,k),n,my_SepVM)
                        ! Extract volume for relevant phase
                        my_vol=getVolume(my_SepVM,this%phase(nsc))
                        ! Increment flux with first order estimate
                        FY(i,j,k)=FY(i,j,k)-my_vol*this%SCold(ind(1),ind(2),ind(3),nsc)
                        ! Second order correction
                        !my_bar=getCentroid(my_SepVM,this%phase(nsc))
                        !FY(i,j,k)=FY(i,j,k)-my_vol*(sum(grad(:,ii,jj,kk)*my_bar(:)-my_barold(:)))
                     end do
                     ! Scale by cell face area and time step size
                     FY(i,j,k)=FY(i,j,k)/(dt*this%cfg%dx(i)*this%cfg%dz(k))
                  else
                     ! No detailed geometric flux is available, use MUSCL flux
                     SCm=0.0_WP; if (VFold(i,j-1,k).ne.real(this%phase(nsc),WP)) SCm=this%SC(i,j-1,k,nsc)+0.5_WP*grad(2,i,j-1,k)*this%cfg%dy(j-1)
                     SCp=0.0_WP; if (VFold(i,j  ,k).ne.real(this%phase(nsc),WP)) SCp=this%SC(i,j  ,k,nsc)-0.5_WP*grad(2,i,j  ,k)*this%cfg%dy(j  )
                     FY(i,j,k)=-0.5_WP*(V(i,j,k)+abs(V(i,j,k)))*SCm-0.5_WP*(V(i,j,k)-abs(V(i,j,k)))*SCp
                  end if
                  ! Flux on z-face
                  if (getSize(detailed_face_flux(3,i,j,k)).gt.0) then
                     ! Detailed geometric flux is available, use geometric fluxing
                     do n=0,getSize(detailed_face_flux(3,i,j,k))-1
                        ! Get cell index for nth object
                        ind=this%cfg%get_ijk_from_lexico(getTagForIndex(detailed_face_flux(3,i,j,k),n))
                        ! Get SepVM for nth object
                        call getSepVMAtIndex(detailed_face_flux(3,i,j,k),n,my_SepVM)
                        ! Extract volume for relevant phase
                        my_vol=getVolume(my_SepVM,this%phase(nsc))
                        ! Increment flux with first order estimate
                        FZ(i,j,k)=FZ(i,j,k)-my_vol*this%SCold(ind(1),ind(2),ind(3),nsc)
                        ! Second order correction
                        !my_bar=getCentroid(my_SepVM,this%phase(nsc))
                        !FZ(i,j,k)=FZ(i,j,k)-my_vol*(sum(grad(:,ii,jj,kk)*my_bar(:)-my_barold(:)))
                     end do
                     ! Scale by cell face area and time step size
                     FZ(i,j,k)=FZ(i,j,k)/(dt*this%cfg%dx(i)*this%cfg%dy(j))
                  else
                     ! No detailed geometric flux is available, use MUSCL flux
                     SCm=0.0_WP; if (VFold(i,j,k-1).ne.real(this%phase(nsc),WP)) SCm=this%SC(i,j,k-1,nsc)+0.5_WP*grad(3,i,j,k-1)*this%cfg%dz(k-1)
                     SCp=0.0_WP; if (VFold(i,j,k  ).ne.real(this%phase(nsc),WP)) SCp=this%SC(i,j,k  ,nsc)-0.5_WP*grad(3,i,j,k  )*this%cfg%dz(k  )
                     FZ(i,j,k)=-0.5_WP*(W(i,j,k)+abs(W(i,j,k)))*SCm-0.5_WP*(W(i,j,k)-abs(W(i,j,k)))*SCp
                  end if
               end do
            end do
         end do
         ! Diffusive flux of SC - needs to be made one-sided
         do k=this%cfg%kmin_,this%cfg%kmax_+1
            do j=this%cfg%jmin_,this%cfg%jmax_+1
               do i=this%cfg%imin_,this%cfg%imax_+1
                  FX(i,j,k)=FX(i,j,k)+sum(this%itp_x(:,i,j,k)*this%diff(i-1:i,j,k,nsc))*sum(this%grd_x(:,i,j,k)*this%SC(i-1:i,j,k,nsc))
                  FY(i,j,k)=FY(i,j,k)+sum(this%itp_y(:,i,j,k)*this%diff(i,j-1:j,k,nsc))*sum(this%grd_y(:,i,j,k)*this%SC(i,j-1:j,k,nsc))
                  FZ(i,j,k)=FZ(i,j,k)+sum(this%itp_z(:,i,j,k)*this%diff(i,j,k-1:k,nsc))*sum(this%grd_z(:,i,j,k)*this%SC(i,j,k-1:k,nsc))
               end do
            end do
         end do
         ! Time derivative of SC
         do k=this%cfg%kmin_,this%cfg%kmax_
            do j=this%cfg%jmin_,this%cfg%jmax_
               do i=this%cfg%imin_,this%cfg%imax_
                  dSCdt(i,j,k,nsc)=sum(this%div_x(:,i,j,k)*FX(i:i+1,j,k))+&
                  &                sum(this%div_y(:,i,j,k)*FY(i,j:j+1,k))+&
                  &                sum(this%div_z(:,i,j,k)*FZ(i,j,k:k+1))
               end do
            end do
         end do
         ! Sync residual
         call this%cfg%sync(dSCdt(:,:,:,nsc))
      end do
      ! Deallocate flux arrays
      deallocate(FX,FY,FZ,grad)
      
   contains
      
      !> Minmod gradient
      function minmod(g1,g2) result(g)
         implicit none
         real(WP), intent(in) :: g1,g2
         real(WP) :: g
         if (g1*g2.le.0.0_WP) then
            g=0.0_WP
         else
            if (abs(g1).lt.abs(g2)) then
               g=g1
            else
               g=g2
            end if
         end if
      end function minmod
      
   end subroutine get_dSCdt
   
   
   !> Calculate the min, max, and int of our SC field
   subroutine get_max(this,VF)
      use mpi_f08,  only: MPI_ALLREDUCE,MPI_MAX,MPI_MIN
      use parallel, only: MPI_REAL_WP
      implicit none
      class(tpscalar), intent(inout) :: this
      real(WP), dimension(this%cfg%imino_:,this%cfg%jmino_:,this%cfg%kmino_:), intent(in) :: VF        !< Needs to be (imino_:imaxo_,jmino_:jmaxo_,kmino_:kmaxo_)
      integer :: ierr,nsc
      real(WP) :: my_SCmax,my_SCmin
      real(WP), dimension(:,:,:), allocatable :: tmp
      allocate(tmp(this%cfg%imino_:this%cfg%imaxo_,this%cfg%jmino_:this%cfg%jmaxo_,this%cfg%kmino_:this%cfg%kmaxo_))
      do nsc=1,this%nscalar
         my_SCmax=maxval(this%SC(:,:,:,nsc)); call MPI_ALLREDUCE(my_SCmax,this%SCmax(nsc),1,MPI_REAL_WP,MPI_MAX,this%cfg%comm,ierr)
         my_SCmin=minval(this%SC(:,:,:,nsc)); call MPI_ALLREDUCE(my_SCmin,this%SCmin(nsc),1,MPI_REAL_WP,MPI_MIN,this%cfg%comm,ierr)
         if      (this%phase(nsc).eq.0) then ! Liquid scalar
            tmp=this%SC(:,:,:,nsc)*(       VF(:,:,:))
         else if (this%phase(nsc).eq.1) then ! Gas scalar
            tmp=this%SC(:,:,:,nsc)*(1.0_WP-VF(:,:,:))
         end if
         call this%cfg%integrate(A=tmp,integral=this%SCint(nsc))
      end do
      deallocate(tmp)
   end subroutine get_max
   
   
   !> Solve for implicit scalar residual
   subroutine solve_implicit(this,dt,resSC)
      implicit none
      class(tpscalar), intent(inout) :: this
      real(WP), intent(in) :: dt
      real(WP), dimension(this%cfg%imino_:,this%cfg%jmino_:,this%cfg%kmino_:,1:), intent(inout) :: resSC !< Needs to be (imino_:imaxo_,jmino_:jmaxo_,kmino_:kmaxo_,1:nscalar)
      integer :: i,j,k,nsc
      
      ! Apply implicit treatment for each scalar
      do nsc=1,this%nscalar
         
         ! Prepare diffusive operator
         this%implicit%opr(1,:,:,:)=1.0_WP; this%implicit%opr(2:,:,:,:)=0.0_WP
         do k=this%cfg%kmin_,this%cfg%kmax_
            do j=this%cfg%jmin_,this%cfg%jmax_
               do i=this%cfg%imin_,this%cfg%imax_
                  this%implicit%opr(1,i,j,k)=this%implicit%opr(1,i,j,k)-0.5_WP*dt*(this%div_x(+1,i,j,k)*sum(this%itp_x(:,i+1,j,k)*this%diff(i  :i+1,j,k,nsc))*this%grd_x(-1,i+1,j,k)+&
                  &                                                                this%div_x( 0,i,j,k)*sum(this%itp_x(:,i  ,j,k)*this%diff(i-1:i  ,j,k,nsc))*this%grd_x( 0,i  ,j,k)+&
                  &                                                                this%div_y(+1,i,j,k)*sum(this%itp_y(:,i,j+1,k)*this%diff(i,j  :j+1,k,nsc))*this%grd_y(-1,i,j+1,k)+&
                  &                                                                this%div_y( 0,i,j,k)*sum(this%itp_y(:,i,j  ,k)*this%diff(i,j-1:j  ,k,nsc))*this%grd_y( 0,i,j  ,k)+&
                  &                                                                this%div_z(+1,i,j,k)*sum(this%itp_z(:,i,j,k+1)*this%diff(i,j,k  :k+1,nsc))*this%grd_z(-1,i,j,k+1)+&
                  &                                                                this%div_z( 0,i,j,k)*sum(this%itp_z(:,i,j,k  )*this%diff(i,j,k-1:k  ,nsc))*this%grd_z( 0,i,j,k  ))
                  this%implicit%opr(2,i,j,k)=this%implicit%opr(2,i,j,k)-0.5_WP*dt*(this%div_x(+1,i,j,k)*sum(this%itp_x(:,i+1,j,k)*this%diff(i  :i+1,j,k,nsc))*this%grd_x( 0,i+1,j,k))
                  this%implicit%opr(3,i,j,k)=this%implicit%opr(3,i,j,k)-0.5_WP*dt*(this%div_x( 0,i,j,k)*sum(this%itp_x(:,i  ,j,k)*this%diff(i-1:i  ,j,k,nsc))*this%grd_x(-1,i  ,j,k))
                  this%implicit%opr(4,i,j,k)=this%implicit%opr(4,i,j,k)-0.5_WP*dt*(this%div_y(+1,i,j,k)*sum(this%itp_y(:,i,j+1,k)*this%diff(i,j  :j+1,k,nsc))*this%grd_y( 0,i,j+1,k))
                  this%implicit%opr(5,i,j,k)=this%implicit%opr(5,i,j,k)-0.5_WP*dt*(this%div_y( 0,i,j,k)*sum(this%itp_y(:,i,j  ,k)*this%diff(i,j-1:j  ,k,nsc))*this%grd_y(-1,i,j  ,k))
                  this%implicit%opr(6,i,j,k)=this%implicit%opr(6,i,j,k)-0.5_WP*dt*(this%div_z(+1,i,j,k)*sum(this%itp_z(:,i,j,k+1)*this%diff(i,j,k  :k+1,nsc))*this%grd_z( 0,i,j,k+1))
                  this%implicit%opr(7,i,j,k)=this%implicit%opr(7,i,j,k)-0.5_WP*dt*(this%div_z( 0,i,j,k)*sum(this%itp_z(:,i,j,k  )*this%diff(i,j,k-1:k  ,nsc))*this%grd_z(-1,i,j,k  ))
               end do
            end do
         end do
         
         ! Solve the linear system
         call this%implicit%setup()
         this%implicit%rhs=resSC(:,:,:,nsc)
         this%implicit%sol=0.0_WP
         call this%implicit%solve()
         resSC(:,:,:,nsc)=this%implicit%sol
         
         ! Sync up residual
         call this%cfg%sync(resSC(:,:,:,nsc))
         
      end do
      
   end subroutine solve_implicit
   
   
   !> Print out info for multiscalar solver
   subroutine tpscalar_print(this)
      use, intrinsic :: iso_fortran_env, only: output_unit
      implicit none
      class(tpscalar), intent(in) :: this
      if (this%cfg%amRoot) then
         write(output_unit,'("Two-phase scalar solver [",a,"] with [",i3,"] scalars for config [",a,"]")') trim(this%name),this%nscalar,trim(this%cfg%name)
      end if
   end subroutine tpscalar_print
   
   
end module tpscalar_class<|MERGE_RESOLUTION|>--- conflicted
+++ resolved
@@ -73,12 +73,8 @@
       real(WP), dimension(:), allocatable :: SCmax,SCmin,SCint   !< Maximum and minimum, integral scalar
       
    contains
-<<<<<<< HEAD
-      procedure :: print=>tpscalar_print                  !< Output solver to the screen
-=======
       procedure :: initialize                             !< Initialization of the scalar solver
       procedure :: print=>multiscalar_print               !< Output solver to the screen
->>>>>>> 3e66c97f
       procedure, private :: init_metrics                  !< Initialize metrics
       procedure, private :: adjust_metrics                !< Adjust metrics
       procedure :: setup                                  !< Finish configuring the scalar solver
