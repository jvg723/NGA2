!> Volume fraction solver class:
!> Provides support for various BC, semi-Lagrangian geometric advancement,
!> curvature calculation, interface reconstruction.
module vfs_class
   use precision,      only: WP
   use string,         only: str_medium
   use config_class,   only: config
   use iterator_class, only: iterator
   use irl_fortran_interface
   implicit none
   private
   
   ! Expose type/constructor/methods
   public :: vfs,bcond
   
   ! Also expose the min and max VF values
   public :: VFhi,VFlo
   
   ! List of known available bcond for this solver
   integer, parameter, public :: dirichlet=2         !< Dirichlet condition
   integer, parameter, public :: neumann=3           !< Zero normal gradient
   
   ! List of available interface reconstructions schemes for VF
   integer, parameter, public :: lvira=1             !< LVIRA scheme
   !integer, parameter, public :: elvira=2            !< ELVIRA scheme
   !integer, parameter, public :: mof=3               !< MOF scheme
   integer, parameter, public :: r2p=4               !< R2P scheme
   integer, parameter, public :: swartz=5            !< Swartz scheme
   integer, parameter, public :: art=6               !< ART scheme
   
   ! IRL cutting moment calculation method
   integer, parameter, public :: recursive_simplex=0 !< Recursive simplex cutting
   integer, parameter, public :: half_edge=1         !< Half-edge cutting
   integer, parameter, public :: nonrecurs_simplex=2 !< Non-recursive simplex cutting
   
   ! Default parameters for volume fraction solver
   integer,  parameter :: nband=3                                 !< Number of cells around the interfacial cells on which localized work is performed
   integer,  parameter :: advect_band=2                           !< How far we do the transport
   integer,  parameter :: distance_band=2                         !< How far we build the distance
   integer,  parameter :: max_interface_planes=2                  !< Maximum number of interfaces allowed (2 for R2P)
   real(WP), parameter :: VFlo=1.0e-12_WP                         !< Minimum VF value considered
   real(WP), parameter :: VFhi=1.0_WP-VFlo                        !< Maximum VF value considered
   real(WP), parameter :: volume_epsilon_factor =1.0e-15_WP       !< Minimum volume  to consider for computational geometry (normalized by min_meshsize**3)
   real(WP), parameter :: surface_epsilon_factor=1.0e-15_WP       !< Minimum surface to consider for computational geometry (normalized by min_meshsize**2)
   real(WP), parameter :: iterative_distfind_tol=1.0e-12_WP       !< Tolerance for iterative plane distance finding
   
   !> Boundary conditions for the volume fraction solver
   type :: bcond
      type(bcond), pointer :: next                        !< Linked list of bconds
      character(len=str_medium) :: name='UNNAMED_BCOND'   !< Bcond name (default=UNNAMED_BCOND)
      integer :: type                                     !< Bcond type
      integer :: dir                                      !< Bcond direction (1 to 6)
      type(iterator) :: itr                               !< This is the iterator for the bcond
   end type bcond
   
   !> Bcond shift value
   integer, dimension(3,6), parameter :: shift=reshape([+1,0,0,-1,0,0,0,+1,0,0,-1,0,0,0,+1,0,0,-1],shape(shift))
   
   !> Volume fraction solver object definition
   type :: vfs
      
      ! This is our config
      class(config), pointer :: cfg                       !< This is the config the solver is build for
      
      ! This is the name of the solver
      character(len=str_medium) :: name='UNNAMED_VFS'     !< Solver name (default=UNNAMED_VFS)
      
      ! Boundary condition list
      integer :: nbc                                      !< Number of bcond for our solver
      type(bcond), pointer :: first_bc                    !< List of bcond for our solver
      
      ! Volume fraction data
      real(WP), dimension(:,:,:), allocatable :: VF       !< VF array
      real(WP), dimension(:,:,:), allocatable :: VFold    !< VFold array
      
      ! Phase barycenter data
      real(WP), dimension(:,:,:,:), allocatable :: Lbary  !< Liquid barycenter
      real(WP), dimension(:,:,:,:), allocatable :: Gbary  !< Gas barycenter
      
      ! Subcell phasic volume fields
      real(WP), dimension(:,:,:,:,:,:), allocatable :: Lvol   !< Subcell liquid volume
      real(WP), dimension(:,:,:,:,:,:), allocatable :: Gvol   !< Subcell gas volume
      
      ! Surface density data
      real(WP), dimension(:,:,:), allocatable :: SDpoly   !< Surface area density from polygonalized interface
      real(WP), dimension(:,:,:), allocatable :: SD       !< Surface area density from auxiliary transport equation
      real(WP), dimension(:,:,:), allocatable :: SDold    !< Old surface area density from auxiliary transport equation
      
      ! Distance level set
      real(WP) :: Gclip                                   !< Min/max distance
      real(WP), dimension(:,:,:), allocatable :: G        !< Distance level set array
      
      ! Curvature
      real(WP), dimension(:,:,:), allocatable :: curv     !< Interface mean curvature
      
      ! Band strategy
      integer, dimension(:,:,:), allocatable :: band      !< Band to localize workload around the interface
      integer, dimension(:,:),   allocatable :: band_map  !< Unstructured band mapping
      integer, dimension(0:nband) :: band_count           !< Number of cells per band value
      
      ! Interface reconstruction method
      integer :: reconstruction_method                    !< Interface reconstruction method
      real(WP) :: twoplane_threshold=0.95_WP              !< Threshold for r2p to switch from one-plane to two-planes
      real(WP) :: art_threshold=1.30_WP                   !< Threshold for art to switch from r2p to lvira
      
      ! Curvature clipping parameter
      real(WP) :: maxcurv_times_mesh=1.0_WP               !< Clipping parameter for maximum curvature (classically set to 1, but should be larger since we resolve more)
      
      ! Flotsam removal parameter - turned off by default
      real(WP) :: VFflot=0.0_WP                           !< Threshold VF parameter for flotsam removal (0.0=off)
      real(WP) :: VFsheet=0.0_WP                          !< Threshold VF parameter for sheet removal (0.0=off)
      
      ! IRL objects
      type(ByteBuffer_type) :: send_byte_buffer
      type(ByteBuffer_type) :: recv_byte_buffer
      type(ObjServer_PlanarSep_type)  :: planar_separator_allocation
      type(ObjServer_PlanarLoc_type)  :: planar_localizer_allocation
      type(ObjServer_LocSepLink_type) :: localized_separator_link_allocation
      type(ObjServer_LocLink_type)    :: localizer_link_allocation
      type(PlanarLoc_type),   dimension(:,:,:),   allocatable :: localizer
      type(PlanarSep_type),   dimension(:,:,:),   allocatable :: liquid_gas_interface
      type(LocSepLink_type),  dimension(:,:,:),   allocatable :: localized_separator_link
      type(ListVM_VMAN_type), dimension(:,:,:),   allocatable :: triangle_moments_storage
      type(LocLink_type),     dimension(:,:,:),   allocatable :: localizer_link
      type(Poly_type),        dimension(:,:,:,:), allocatable :: interface_polygon
      type(Poly_type),        dimension(:,:,:,:), allocatable :: polyface
      type(SepVM_type),       dimension(:,:,:,:), allocatable :: face_flux
      
      ! Masking info for metric modification
      integer, dimension(:,:,:), allocatable :: mask      !< Integer array used for enforcing bconds
      integer, dimension(:,:,:), allocatable :: vmask     !< Integer array used for enforcing bconds - for vertices
      
      ! Monitoring quantities
      real(WP) :: VFmax,VFmin,VFint                       !< Maximum, minimum, and integral volume fraction
<<<<<<< HEAD
      real(WP) :: SDint,SDpolyint                         !< Integrals of available surface areas
=======

      ! Old arrays that are needed for the compressible MAST solver
      real(WP), dimension(:,:,:,:), allocatable :: Lbaryold  !< Liquid barycenter
      real(WP), dimension(:,:,:,:), allocatable :: Gbaryold  !< Gas barycenter
      type(PlanarSep_type),   dimension(:,:,:),   allocatable :: liquid_gas_interfaceold
      type(LocSepLink_type),  dimension(:,:,:),   allocatable :: localized_separator_linkold
      type(ObjServer_PlanarSep_type)  :: planar_separatorold_allocation
      type(ObjServer_LocSepLink_type) :: localized_separator_linkold_allocation
>>>>>>> d44f1db5
      
   contains
      procedure :: print=>vfs_print                       !< Output solver to the screen
      procedure :: initialize_irl                         !< Initialize the IRL objects
      procedure :: add_bcond                              !< Add a boundary condition
      procedure :: get_bcond                              !< Get a boundary condition
      procedure :: apply_bcond                            !< Apply all boundary conditions
      procedure :: update_band                            !< Update the band info given the VF values
      procedure :: sync_interface                         !< Synchronize the IRL objects
      procedure :: remove_flotsams                        !< Remove flotsams manually - not conservative, should be avoided!
      procedure :: remove_sheets                          !< Remove R2P sheets manually - not conservative, should be avoided!
      procedure :: clean_irl_and_band                     !< After a manual change in VF (maybe due to transfer to drops), update IRL and band info
      procedure :: sync_and_clean_barycenters             !< Synchronize and clean up phasic barycenters
      procedure, private :: sync_side                     !< Synchronize the IRL objects across one side - another I/O helper
      procedure, private :: sync_ByteBuffer               !< Communicate byte packets across one side - another I/O helper
      procedure, private :: calculate_offset_to_planes    !< Helper routine for I/O
      procedure, private :: crude_phase_test              !< Helper function that rapidly assess if a mixed cell might be present
      procedure :: project                                !< Function that performs a Lagrangian projection of a vertex
      procedure :: read_interface                         !< Read an IRL interface from a file
      procedure :: write_interface                        !< Write an IRL interface to a file
      procedure :: advance                                !< Advance VF to next step
      procedure :: advect_interface                       !< Advance IRL surface to next step
      procedure :: build_interface                        !< Reconstruct IRL interface from VF field
      procedure :: build_lvira                            !< LVIRA reconstruction of the interface from VF field
      procedure :: build_r2p                              !< R2P reconstruction of the interface from VF field
      procedure :: build_art                              !< ART reconstruction of the interface from VF field
      procedure :: smooth_interface                       !< Interface smoothing based on Swartz idea
      procedure :: set_full_bcond                         !< Full liq/gas plane-setting for boundary cells - this is stair-stepped
      procedure :: polygonalize_interface                 !< Build a discontinuous polygonal representation of the IRL interface
      procedure :: distance_from_polygon                  !< Build a signed distance field from the polygonalized interface
      procedure :: subcell_vol                            !< Build subcell phasic volumes from reconstructed interface
      procedure :: reset_volume_moments                   !< Reconstruct volume moments from IRL interfaces
      procedure :: update_surfmesh                        !< Update a surfmesh object using current polygons
      procedure :: get_curvature                          !< Compute curvature from IRL surface polygons
      procedure :: paraboloid_fit                         !< Perform local paraboloid fit of IRL surface using IRL barycenter data
      procedure :: paraboloid_integral_fit                !< Perform local paraboloid fit of IRL surface using surface-integrated IRL data
      procedure :: get_max                                !< Calculate maximum field values
      procedure :: get_cfl                                !< Get CFL for the VF solver

      procedure :: allocate_supplement                    !< Allocate arrays and initialize objects needed for compressible MAST solver
      procedure :: copy_interface_to_old                  !< Copy interface variables at beginning of timestep
      procedure :: fluxpoly_project_getmoments            !< Project face to get flux volume and output its moments
      procedure :: fluxpoly_cell_getvolcentr              !< Get the volume and centroid during generalized SL advection

   end type vfs
   
   
   !> Declare volume fraction solver constructor
   interface vfs
      procedure constructor
   end interface vfs
   
contains
   
   
   !> Default constructor for volume fraction solver
   function constructor(cfg,reconstruction_method,name) result(self)
      use messager, only: die
      implicit none
      type(vfs) :: self
      class(config), target, intent(in) :: cfg
      integer, intent(in) :: reconstruction_method
      character(len=*), optional :: name
      integer :: i,j,k
      
      ! Set the name for the solver
      if (present(name)) self%name=trim(adjustl(name))
      
      ! Check that we have at least 3 overlap cells - we can push that to 2 with limited work!
      if (cfg%no.lt.3) call die('[vfs constructor] The config requires at least 3 overlap cells')
      
      ! Point to pgrid object
      self%cfg=>cfg
      
      ! Nullify bcond list
      self%nbc=0
      self%first_bc=>NULL()
      
      ! Allocate variables
      allocate(self%VF    (  self%cfg%imino_:self%cfg%imaxo_,self%cfg%jmino_:self%cfg%jmaxo_,self%cfg%kmino_:self%cfg%kmaxo_)); self%VF    =0.0_WP
      allocate(self%VFold (  self%cfg%imino_:self%cfg%imaxo_,self%cfg%jmino_:self%cfg%jmaxo_,self%cfg%kmino_:self%cfg%kmaxo_)); self%VFold =0.0_WP
      allocate(self%Lbary (3,self%cfg%imino_:self%cfg%imaxo_,self%cfg%jmino_:self%cfg%jmaxo_,self%cfg%kmino_:self%cfg%kmaxo_)); self%Lbary =0.0_WP
      allocate(self%Gbary (3,self%cfg%imino_:self%cfg%imaxo_,self%cfg%jmino_:self%cfg%jmaxo_,self%cfg%kmino_:self%cfg%kmaxo_)); self%Gbary =0.0_WP
      allocate(self%SDpoly(  self%cfg%imino_:self%cfg%imaxo_,self%cfg%jmino_:self%cfg%jmaxo_,self%cfg%kmino_:self%cfg%kmaxo_)); self%SDpoly=0.0_WP
      allocate(self%SD    (  self%cfg%imino_:self%cfg%imaxo_,self%cfg%jmino_:self%cfg%jmaxo_,self%cfg%kmino_:self%cfg%kmaxo_)); self%SD    =0.0_WP
      allocate(self%SDold (  self%cfg%imino_:self%cfg%imaxo_,self%cfg%jmino_:self%cfg%jmaxo_,self%cfg%kmino_:self%cfg%kmaxo_)); self%SDold =0.0_WP
      allocate(self%G     (  self%cfg%imino_:self%cfg%imaxo_,self%cfg%jmino_:self%cfg%jmaxo_,self%cfg%kmino_:self%cfg%kmaxo_)); self%G     =0.0_WP
      allocate(self%curv  (  self%cfg%imino_:self%cfg%imaxo_,self%cfg%jmino_:self%cfg%jmaxo_,self%cfg%kmino_:self%cfg%kmaxo_)); self%curv  =0.0_WP
      
      ! Set clipping distance
      self%Gclip=real(distance_band+1,WP)*self%cfg%min_meshsize
      
      ! Subcell phasic volumes
      allocate(self%Lvol(0:1,0:1,0:1,self%cfg%imino_:self%cfg%imaxo_,self%cfg%jmino_:self%cfg%jmaxo_,self%cfg%kmino_:self%cfg%kmaxo_)); self%Lvol=0.0_WP
      allocate(self%Gvol(0:1,0:1,0:1,self%cfg%imino_:self%cfg%imaxo_,self%cfg%jmino_:self%cfg%jmaxo_,self%cfg%kmino_:self%cfg%kmaxo_)); self%Gvol=0.0_WP
      
      ! Prepare the band arrays
      allocate(self%band(self%cfg%imino_:self%cfg%imaxo_,self%cfg%jmino_:self%cfg%jmaxo_,self%cfg%kmino_:self%cfg%kmaxo_)); self%band=0
      if (allocated(self%band_map)) deallocate(self%band_map)
      
      ! Set reconstruction method
      self%reconstruction_method=reconstruction_method
      
      ! Initialize IRL
      call self%initialize_irl()
      
      ! Prepare mask for VF
      allocate(self%mask(self%cfg%imino_:self%cfg%imaxo_,self%cfg%jmino_:self%cfg%jmaxo_,self%cfg%kmino_:self%cfg%kmaxo_)); self%mask=0
      if (.not.self%cfg%xper) then
         if (self%cfg%iproc.eq.           1) self%mask(:self%cfg%imin-1,:,:)=2
         if (self%cfg%iproc.eq.self%cfg%npx) self%mask(self%cfg%imax+1:,:,:)=2
      end if
      if (.not.self%cfg%yper) then
         if (self%cfg%jproc.eq.           1) self%mask(:,:self%cfg%jmin-1,:)=2
         if (self%cfg%jproc.eq.self%cfg%npy) self%mask(:,self%cfg%jmax+1:,:)=2
      end if
      if (.not.self%cfg%zper) then
         if (self%cfg%kproc.eq.           1) self%mask(:,:,:self%cfg%kmin-1)=2
         if (self%cfg%kproc.eq.self%cfg%npz) self%mask(:,:,self%cfg%kmax+1:)=2
      end if
      do k=self%cfg%kmino_,self%cfg%kmaxo_
         do j=self%cfg%jmino_,self%cfg%jmaxo_
            do i=self%cfg%imino_,self%cfg%imaxo_
               if (self%cfg%VF(i,j,k).eq.0.0_WP) self%mask(i,j,k)=1
            end do
         end do
      end do
      call self%cfg%sync(self%mask)
      
      ! Prepare mask for vertices
      allocate(self%vmask(self%cfg%imino_:self%cfg%imaxo_,self%cfg%jmino_:self%cfg%jmaxo_,self%cfg%kmino_:self%cfg%kmaxo_)); self%vmask=0
      if (.not.self%cfg%xper) then
         if (self%cfg%iproc.eq.           1) self%vmask(               :self%cfg%imin,:,:)=2
         if (self%cfg%iproc.eq.self%cfg%npx) self%vmask(self%cfg%imax+1:             ,:,:)=2
      end if
      if (.not.self%cfg%yper) then
         if (self%cfg%jproc.eq.           1) self%vmask(:,               :self%cfg%jmin,:)=2
         if (self%cfg%jproc.eq.self%cfg%npy) self%vmask(:,self%cfg%jmax+1:             ,:)=2
      end if
      if (.not.self%cfg%zper) then
         if (self%cfg%kproc.eq.           1) self%vmask(:,:,               :self%cfg%kmin)=2
         if (self%cfg%kproc.eq.self%cfg%npz) self%vmask(:,:,self%cfg%kmax+1:             )=2
      end if
      do k=self%cfg%kmino_+1,self%cfg%kmaxo_
         do j=self%cfg%jmino_+1,self%cfg%jmaxo_
            do i=self%cfg%imino_+1,self%cfg%imaxo_
               if (minval(self%cfg%VF(i-1:i,j-1:j,k-1:k)).eq.0.0_WP) self%vmask(i,j,k)=1
            end do
         end do
      end do
      call self%cfg%sync(self%vmask)
      if (.not.self%cfg%xper.and.self%cfg%iproc.eq.1) self%vmask(self%cfg%imino,:,:)=self%vmask(self%cfg%imino+1,:,:)
      if (.not.self%cfg%yper.and.self%cfg%jproc.eq.1) self%vmask(:,self%cfg%jmino,:)=self%vmask(:,self%cfg%jmino+1,:)
      if (.not.self%cfg%zper.and.self%cfg%kproc.eq.1) self%vmask(:,:,self%cfg%kmino)=self%vmask(:,:,self%cfg%kmino+1)
      
   end function constructor
    

   !> Initialize the IRL representation of our interfaces
   subroutine initialize_irl(this)
      implicit none
      class(vfs), intent(inout) :: this
      integer :: i,j,k,n,tag
      real(WP), dimension(3,4) :: vert
      integer(IRL_LargeOffsetIndex_t) :: total_cells
      
      ! Transfer small constants to IRL
      call setVFBounds(VFlo)
      call setVFTolerance_IterativeDistanceFinding(iterative_distfind_tol)
      call setMinimumVolToTrack(volume_epsilon_factor*this%cfg%min_meshsize**3)
      call setMinimumSAToTrack(surface_epsilon_factor*this%cfg%min_meshsize**2)

      ! Set IRL's moment calculation method
      call getMoments_setMethod(half_edge)
      
      ! Allocate IRL arrays
      allocate(this%localizer               (this%cfg%imino_:this%cfg%imaxo_,this%cfg%jmino_:this%cfg%jmaxo_,this%cfg%kmino_:this%cfg%kmaxo_))
      allocate(this%liquid_gas_interface    (this%cfg%imino_:this%cfg%imaxo_,this%cfg%jmino_:this%cfg%jmaxo_,this%cfg%kmino_:this%cfg%kmaxo_))
      allocate(this%localized_separator_link(this%cfg%imino_:this%cfg%imaxo_,this%cfg%jmino_:this%cfg%jmaxo_,this%cfg%kmino_:this%cfg%kmaxo_))
      allocate(this%triangle_moments_storage(this%cfg%imino_:this%cfg%imaxo_,this%cfg%jmino_:this%cfg%jmaxo_,this%cfg%kmino_:this%cfg%kmaxo_))
      allocate(this%localizer_link          (this%cfg%imino_:this%cfg%imaxo_,this%cfg%jmino_:this%cfg%jmaxo_,this%cfg%kmino_:this%cfg%kmaxo_))
      allocate(this%interface_polygon(1:max_interface_planes,this%cfg%imino_:this%cfg%imaxo_,this%cfg%jmino_:this%cfg%jmaxo_,this%cfg%kmino_:this%cfg%kmaxo_))
      allocate(this%polyface            (1:3,this%cfg%imino_:this%cfg%imaxo_,this%cfg%jmino_:this%cfg%jmaxo_,this%cfg%kmino_:this%cfg%kmaxo_))
      
      ! Work arrays for face fluxes
      allocate(this%face_flux(1:3,this%cfg%imino_:this%cfg%imaxo_,this%cfg%jmino_:this%cfg%jmaxo_,this%cfg%kmino_:this%cfg%kmaxo_))
      do k=this%cfg%kmino_,this%cfg%kmaxo_
         do j=this%cfg%jmino_,this%cfg%jmaxo_
            do i=this%cfg%imino_,this%cfg%imaxo_
               do n=1,3
                  call new(this%face_flux(n,i,j,k))
               end do
            end do
         end do
      end do
      
      ! Precomputed face correction velocities
      !> allocate(face_correct_velocity(1:3,1:3,imino_:imaxo_,jmino_:jmaxo_,kmino_:kmaxo_))
      
      ! Initialize size for IRL
      total_cells=int(this%cfg%nxo_,8)*int(this%cfg%nyo_,8)*int(this%cfg%nzo_,8)
      call new(this%planar_localizer_allocation,total_cells)
      call new(this%planar_separator_allocation,total_cells)
      call new(this%localized_separator_link_allocation,total_cells)
      call new(this%localizer_link_allocation,total_cells)
      
      ! Initialize arrays and setup linking
      do k=this%cfg%kmino_,this%cfg%kmaxo_
         do j=this%cfg%jmino_,this%cfg%jmaxo_
            do i=this%cfg%imino_,this%cfg%imaxo_
               ! Transfer cell to IRL
               call new(this%localizer(i,j,k),this%planar_localizer_allocation)
               call setFromRectangularCuboid(this%localizer(i,j,k),[this%cfg%x(i),this%cfg%y(j),this%cfg%z(k)],[this%cfg%x(i+1),this%cfg%y(j+1),this%cfg%z(k+1)])
               ! PLIC interface(s)
               call new(this%liquid_gas_interface(i,j,k),this%planar_separator_allocation)
               ! PLIC+mesh with connectivity (i.e., link)
               call new(this%localized_separator_link(i,j,k),this%localized_separator_link_allocation,this%localizer(i,j,k),this%liquid_gas_interface(i,j,k))
               ! For transport surface
               call new(this%triangle_moments_storage(i,j,k))
               ! Mesh with connectivity
               call new(this%localizer_link(i,j,k),this%localizer_link_allocation,this%localizer(i,j,k))
            end do
         end do
      end do
      
      ! Polygonal representation of the surface
      do k=this%cfg%kmino_,this%cfg%kmaxo_
         do j=this%cfg%jmino_,this%cfg%jmaxo_
            do i=this%cfg%imino_,this%cfg%imaxo_
               do n=1,max_interface_planes
                  call new(this%interface_polygon(n,i,j,k))
               end do
            end do
         end do
      end do
      
      ! Polygonal representation of cell faces
      do k=this%cfg%kmino_,this%cfg%kmaxo_
         do j=this%cfg%jmino_,this%cfg%jmaxo_
            do i=this%cfg%imino_,this%cfg%imaxo_
               ! Polygonal representation of the x-face
               call new(this%polyface(1,i,j,k))
               vert(:,1)=[this%cfg%x(i),this%cfg%y(j  ),this%cfg%z(k  )]
               vert(:,2)=[this%cfg%x(i),this%cfg%y(j+1),this%cfg%z(k  )]
               vert(:,3)=[this%cfg%x(i),this%cfg%y(j+1),this%cfg%z(k+1)]
               vert(:,4)=[this%cfg%x(i),this%cfg%y(j  ),this%cfg%z(k+1)]
               call construct(this%polyface(1,i,j,k),4,vert)
               call setPlaneOfExistence(this%polyface(1,i,j,k),[1.0_WP,0.0_WP,0.0_WP,this%cfg%x(i)])
               ! Polygonal representation of the y-face
               call new(this%polyface(2,i,j,k))
               vert(:,1)=[this%cfg%x(i  ),this%cfg%y(j),this%cfg%z(k  )]
               vert(:,2)=[this%cfg%x(i  ),this%cfg%y(j),this%cfg%z(k+1)]
               vert(:,3)=[this%cfg%x(i+1),this%cfg%y(j),this%cfg%z(k+1)]
               vert(:,4)=[this%cfg%x(i+1),this%cfg%y(j),this%cfg%z(k  )]
               call construct(this%polyface(2,i,j,k),4,vert)
               call setPlaneOfExistence(this%polyface(2,i,j,k),[0.0_WP,1.0_WP,0.0_WP,this%cfg%y(j)])
               ! Polygonal representation of the z-face
               call new(this%polyface(3,i,j,k))
               vert(:,1)=[this%cfg%x(i  ),this%cfg%y(j  ),this%cfg%z(k)]
               vert(:,2)=[this%cfg%x(i+1),this%cfg%y(j  ),this%cfg%z(k)]
               vert(:,3)=[this%cfg%x(i+1),this%cfg%y(j+1),this%cfg%z(k)]
               vert(:,4)=[this%cfg%x(i  ),this%cfg%y(j+1),this%cfg%z(k)]
               call construct(this%polyface(3,i,j,k),4,vert)
               call setPlaneOfExistence(this%polyface(3,i,j,k),[0.0_WP,0.0_WP,1.0_WP,this%cfg%z(k)])
            end do
         end do
      end do
      
      ! Give each link a unique lexicographic tag (per processor)
      do k=this%cfg%kmino_,this%cfg%kmaxo_
         do j=this%cfg%jmino_,this%cfg%jmaxo_
            do i=this%cfg%imino_,this%cfg%imaxo_
               tag=this%cfg%get_lexico_from_ijk([i,j,k])
               call setId(this%localized_separator_link(i,j,k),tag)
               call setId(this%localizer_link(i,j,k),tag)
            end do
         end do
      end do
      
      ! Set the connectivity
      do k=this%cfg%kmino_,this%cfg%kmaxo_
         do j=this%cfg%jmino_,this%cfg%jmaxo_
            do i=this%cfg%imino_,this%cfg%imaxo_
               ! In the x- direction
               if (i.gt.this%cfg%imino_) then
                  call setEdgeConnectivity(this%localized_separator_link(i,j,k),0,this%localized_separator_link(i-1,j,k))
                  call setEdgeConnectivity(this%localizer_link(i,j,k),0,this%localizer_link(i-1,j,k))
               end if
               ! In the x+ direction
               if (i.lt.this%cfg%imaxo_) then
                  call setEdgeConnectivity(this%localized_separator_link(i,j,k),1,this%localized_separator_link(i+1,j,k))
                  call setEdgeConnectivity(this%localizer_link(i,j,k),1,this%localizer_link(i+1,j,k))
               end if
               ! In the y- direction
               if (j.gt.this%cfg%jmino_) then
                  call setEdgeConnectivity(this%localized_separator_link(i,j,k),2,this%localized_separator_link(i,j-1,k))
                  call setEdgeConnectivity(this%localizer_link(i,j,k),2,this%localizer_link(i,j-1,k))
               end if
               ! In the y+ direction
               if (j.lt.this%cfg%jmaxo_) then
                  call setEdgeConnectivity(this%localized_separator_link(i,j,k),3,this%localized_separator_link(i,j+1,k))
                  call setEdgeConnectivity(this%localizer_link(i,j,k),3,this%localizer_link(i,j+1,k))
               end if
               ! In the z- direction
               if (k.gt.this%cfg%kmino_) then
                  call setEdgeConnectivity(this%localized_separator_link(i,j,k),4,this%localized_separator_link(i,j,k-1))
                  call setEdgeConnectivity(this%localizer_link(i,j,k),4,this%localizer_link(i,j,k-1))
               end if
               ! In the z+ direction
               if (k.lt.this%cfg%kmaxo_) then
                  call setEdgeConnectivity(this%localized_separator_link(i,j,k),5,this%localized_separator_link(i,j,k+1))
                  call setEdgeConnectivity(this%localizer_link(i,j,k),5,this%localizer_link(i,j,k+1))
               end if
            end do
         end do
      end do
      
      ! Prepare byte storage for synchronization
      call new(this%send_byte_buffer)
      call new(this%recv_byte_buffer)
      
   end subroutine initialize_irl
   

   ! Set up additional arrays needed for the compressible MAST solver
   subroutine allocate_supplement(this)
     implicit none
     class(vfs), intent(inout) :: this
     integer  :: i,j,k,tag
     integer(IRL_LargeOffsetIndex_t) :: total_cells
     
     ! Allocate arrays for storing old variables
     allocate(this%liquid_gas_interfaceold    (this%cfg%imino_:this%cfg%imaxo_,this%cfg%jmino_:this%cfg%jmaxo_,this%cfg%kmino_:this%cfg%kmaxo_))
     allocate(this%localized_separator_linkold(this%cfg%imino_:this%cfg%imaxo_,this%cfg%jmino_:this%cfg%jmaxo_,this%cfg%kmino_:this%cfg%kmaxo_))
     total_cells=int(this%cfg%nxo_,8)*int(this%cfg%nyo_,8)*int(this%cfg%nzo_,8)
     call new(this%planar_separatorold_allocation,total_cells)
     call new(this%localized_separator_linkold_allocation,total_cells)

     ! Initialize arrays and setup linking
     do k=this%cfg%kmino_,this%cfg%kmaxo_
        do j=this%cfg%jmino_,this%cfg%jmaxo_
           do i=this%cfg%imino_,this%cfg%imaxo_
              ! PLIC interface(s)
              call new(this%liquid_gas_interfaceold(i,j,k),this%planar_separatorold_allocation)
              ! PLIC+mesh with connectivity (i.e., link)
              call new(this%localized_separator_linkold(i,j,k),this%localized_separator_linkold_allocation,this%localizer(i,j,k),this%liquid_gas_interfaceold(i,j,k))
           end do
        end do
     end do

     ! Give each link a unique lexicographic tag (per processor)
     do k=this%cfg%kmino_,this%cfg%kmaxo_
        do j=this%cfg%jmino_,this%cfg%jmaxo_
           do i=this%cfg%imino_,this%cfg%imaxo_
              tag=this%cfg%get_lexico_from_ijk([i,j,k])
              call setId(this%localized_separator_linkold(i,j,k),tag)
           end do
        end do
     end do

     ! Set the connectivity
     do k=this%cfg%kmino_,this%cfg%kmaxo_
        do j=this%cfg%jmino_,this%cfg%jmaxo_
           do i=this%cfg%imino_,this%cfg%imaxo_
              ! In the x- direction
              if (i.gt.this%cfg%imino_) then
                 call setEdgeConnectivity(this%localized_separator_linkold(i,j,k),0,this%localized_separator_linkold(i-1,j,k))
              end if
              ! In the x+ direction
              if (i.lt.this%cfg%imaxo_) then
                 call setEdgeConnectivity(this%localized_separator_linkold(i,j,k),1,this%localized_separator_linkold(i+1,j,k))
              end if
              ! In the y- direction
              if (j.gt.this%cfg%jmino_) then
                 call setEdgeConnectivity(this%localized_separator_linkold(i,j,k),2,this%localized_separator_linkold(i,j-1,k))
              end if
              ! In the y+ direction
              if (j.lt.this%cfg%jmaxo_) then
                 call setEdgeConnectivity(this%localized_separator_linkold(i,j,k),3,this%localized_separator_linkold(i,j+1,k))
              end if
              ! In the z- direction
              if (k.gt.this%cfg%kmino_) then
                 call setEdgeConnectivity(this%localized_separator_linkold(i,j,k),4,this%localized_separator_linkold(i,j,k-1))
              end if
              ! In the z+ direction
              if (k.lt.this%cfg%kmaxo_) then
                 call setEdgeConnectivity(this%localized_separator_linkold(i,j,k),5,this%localized_separator_linkold(i,j,k+1))
              end if
           end do
        end do
     end do


     ! Deallocate memory-intensive arrays that are not used
     deallocate(this%face_flux)

   end subroutine allocate_supplement
   
   
   ! Store old liquid_gas_interface at the beginning of every timestep
   subroutine copy_interface_to_old(this)
     implicit none
     class(vfs), intent(inout) :: this
     integer :: i,j,k

     ! Copy interface
     do k=this%cfg%kmino_,this%cfg%kmaxo_
        do j=this%cfg%jmino_,this%cfg%jmaxo_
           do i=this%cfg%imino_,this%cfg%imaxo_
              call copy(this%liquid_gas_interfaceold(i,j,k),this%liquid_gas_interface(i,j,k))
           end do
        end do
     end do

     ! Copy volume fraction
     this%VFold = this%VF

     ! Copy barycenters
     this%Gbaryold = this%Gbary
     this%Lbaryold = this%Lbary

     return
   end subroutine copy_interface_to_old

   
   !> Add a boundary condition
   subroutine add_bcond(this,name,type,locator,dir)
      use string,   only: lowercase
      use messager, only: die
      implicit none
      class(vfs), intent(inout) :: this
      character(len=*), intent(in) :: name
      integer,  intent(in) :: type
      external :: locator
      interface
         logical function locator(pargrid,ind1,ind2,ind3)
            use pgrid_class, only: pgrid
            class(pgrid), intent(in) :: pargrid
            integer, intent(in) :: ind1,ind2,ind3
         end function locator
      end interface
      character(len=2), optional :: dir
      type(bcond), pointer :: new_bc
      integer :: i,j,k,n
      
      ! Prepare new bcond
      allocate(new_bc)
      new_bc%name=trim(adjustl(name))
      new_bc%type=type
      if (present(dir)) then
         select case (lowercase(dir))
         case ('+x','x+','xp','px'); new_bc%dir=1
         case ('-x','x-','xm','mx'); new_bc%dir=2
         case ('+y','y+','yp','py'); new_bc%dir=3
         case ('-y','y-','ym','my'); new_bc%dir=4
         case ('+z','z+','zp','pz'); new_bc%dir=5
         case ('-z','z-','zm','mz'); new_bc%dir=6
         case default; call die('[vfs add_bcond] Unknown bcond direction')
         end select
      else
         if (new_bc%type.eq.neumann) call die('[vfs apply_bcond] Neumann requires a direction')
         new_bc%dir=0
      end if
      new_bc%itr=iterator(this%cfg,new_bc%name,locator)
      
      ! Insert it up front
      new_bc%next=>this%first_bc
      this%first_bc=>new_bc
      
      ! Increment bcond counter
      this%nbc=this%nbc+1
      
      ! Now adjust the metrics accordingly
      select case (new_bc%type)
      case (dirichlet)
         do n=1,new_bc%itr%n_
            i=new_bc%itr%map(1,n); j=new_bc%itr%map(2,n); k=new_bc%itr%map(3,n)
            this%mask(i,j,k)=2
         end do
      case (neumann)
         ! No modification - this assumes Neumann is only applied at walls or domain boundaries
      case default
         call die('[vfs apply_bcond] Unknown bcond type')
      end select
   
   end subroutine add_bcond
   
   
   !> Get a boundary condition
   subroutine get_bcond(this,name,my_bc)
      use messager, only: die
      implicit none
      class(vfs), intent(inout) :: this
      character(len=*), intent(in) :: name
      type(bcond), pointer, intent(out) :: my_bc
      my_bc=>this%first_bc
      search: do while (associated(my_bc))
         if (trim(my_bc%name).eq.trim(name)) exit search
         my_bc=>my_bc%next
      end do search
      if (.not.associated(my_bc)) call die('[vfs get_bcond] Boundary condition was not found')
   end subroutine get_bcond
   
   
   !> Enforce boundary condition
   subroutine apply_bcond(this,t,dt)
      use messager, only: die
      use mpi_f08,  only: MPI_MAX
      use parallel, only: MPI_REAL_WP
      implicit none
      class(vfs), intent(inout) :: this
      real(WP), intent(in) :: t,dt
      integer :: i,j,k,n
      type(bcond), pointer :: my_bc
      
      ! Traverse bcond list
      my_bc=>this%first_bc
      do while (associated(my_bc))
         
         ! Only processes inside the bcond work here
         if (my_bc%itr%amIn) then
            
            ! Select appropriate action based on the bcond type
            select case (my_bc%type)
               
            case (dirichlet)           ! Apply Dirichlet conditions
               
               ! This is done by the user directly
               ! Unclear whether we want to do this within the solver...
               
            case (neumann)             ! Apply Neumann condition
               
               ! Implement based on bcond direction
               do n=1,my_bc%itr%n_
                  i=my_bc%itr%map(1,n); j=my_bc%itr%map(2,n); k=my_bc%itr%map(3,n)
                  this%VF(i,j,k)=this%VF(i-shift(1,my_bc%dir),j-shift(2,my_bc%dir),k-shift(3,my_bc%dir))
               end do
               
            case default
               call die('[vfs apply_bcond] Unknown bcond type')
            end select
            
         end if
         
         ! Sync full fields after each bcond - this should be optimized
         call this%cfg%sync(this%VF)
         
         ! Move on to the next bcond
         my_bc=>my_bc%next
         
      end do
      
   end subroutine apply_bcond
   
   
   !> Calculate the new VF based on U/V/W and dt
   subroutine advance(this,dt,U,V,W)
      implicit none
      class(vfs), intent(inout) :: this
      real(WP), intent(inout) :: dt  !< Timestep size over which to advance
      real(WP), dimension(this%cfg%imino_:,this%cfg%jmino_:,this%cfg%kmino_:), intent(inout) :: U     !< Needs to be (imino_:imaxo_,jmino_:jmaxo_,kmino_:kmaxo_)
      real(WP), dimension(this%cfg%imino_:,this%cfg%jmino_:,this%cfg%kmino_:), intent(inout) :: V     !< Needs to be (imino_:imaxo_,jmino_:jmaxo_,kmino_:kmaxo_)
      real(WP), dimension(this%cfg%imino_:,this%cfg%jmino_:,this%cfg%kmino_:), intent(inout) :: W     !< Needs to be (imino_:imaxo_,jmino_:jmaxo_,kmino_:kmaxo_)
      integer :: i,j,k,index
      real(IRL_double), dimension(3,9) :: face
      type(CapDod_type) :: flux_polyhedron
      real(WP) :: Lvolold,Gvolold
      real(WP) :: Lvolinc,Gvolinc
      real(WP) :: Lvolnew,Gvolnew
      real(WP) :: vol_now,crude_VF
      real(WP), dimension(3) :: ctr_now
      real(WP), dimension(3,2) :: bounding_pts
      integer, dimension(3,2) :: bb_indices
      
      ! Allocate
      call new(flux_polyhedron)
      
      ! Loop over the domain and compute fluxes using semi-Lagrangian algorithm
      do k=this%cfg%kmin_,this%cfg%kmax_+1
         do j=this%cfg%jmin_,this%cfg%jmax_+1
            do i=this%cfg%imin_,this%cfg%imax_+1
               
               ! X flux
               if (minval(abs(this%band(i-1:i,j,k))).le.advect_band) then
                  ! Construct and project face
                  face(:,1)=[this%cfg%x(i  ),this%cfg%y(j  ),this%cfg%z(k+1)]; face(:,5)=this%project(face(:,1),i,j,k,-dt,U,V,W); if (this%vmask(i  ,j  ,k+1).eq.1) face(:,5)=face(:,1)
                  face(:,2)=[this%cfg%x(i  ),this%cfg%y(j  ),this%cfg%z(k  )]; face(:,6)=this%project(face(:,2),i,j,k,-dt,U,V,W); if (this%vmask(i  ,j  ,k  ).eq.1) face(:,6)=face(:,2)
                  face(:,3)=[this%cfg%x(i  ),this%cfg%y(j+1),this%cfg%z(k  )]; face(:,7)=this%project(face(:,3),i,j,k,-dt,U,V,W); if (this%vmask(i  ,j+1,k  ).eq.1) face(:,7)=face(:,3)
                  face(:,4)=[this%cfg%x(i  ),this%cfg%y(j+1),this%cfg%z(k+1)]; face(:,8)=this%project(face(:,4),i,j,k,-dt,U,V,W); if (this%vmask(i  ,j+1,k+1).eq.1) face(:,8)=face(:,4)
                  face(:,9)=0.25_WP*[sum(face(1,1:4)),sum(face(2,1:4)),sum(face(3,1:4))]
                  face(:,9)=this%project(face(:,9),i,j,k,-dt,U,V,W)
                  ! Form flux polyhedron
                  call construct(flux_polyhedron,face)
                  ! Add solenoidal correction
                  call adjustCapToMatchVolume(flux_polyhedron,dt*U(i,j,k)*this%cfg%dy(j)*this%cfg%dz(k))
                  ! Get bounds for flux polyhedron
                  call getBoundingPts(flux_polyhedron,bounding_pts(:,1),bounding_pts(:,2))
                  bb_indices(:,1)=this%cfg%get_ijk_local(bounding_pts(:,1),[i,j,k])
                  bb_indices(:,2)=this%cfg%get_ijk_local(bounding_pts(:,2),[i,j,k])
                  ! Crudely check phase information for flux polyhedron
                  crude_VF=this%crude_phase_test(bb_indices)
                  if (crude_VF.lt.0.0_WP) then
                     ! Need full geometric flux
                     call getMoments(flux_polyhedron,this%localized_separator_link(i,j,k),this%face_flux(1,i,j,k))
                  else
                     ! Simpler flux calculation
                     vol_now=calculateVolume(flux_polyhedron); ctr_now=calculateCentroid(flux_polyhedron)
                     call construct(this%face_flux(1,i,j,k),[crude_VF*vol_now,crude_VF*vol_now*ctr_now,(1.0_WP-crude_VF)*vol_now,(1.0_WP-crude_VF)*vol_now*ctr_now])
                  end if
               end if
               
               ! Y flux
               if (minval(abs(this%band(i,j-1:j,k))).le.advect_band) then
                  ! Construct and project face
                  face(:,1)=[this%cfg%x(i+1),this%cfg%y(j  ),this%cfg%z(k  )]; face(:,5)=this%project(face(:,1),i,j,k,-dt,U,V,W); if (this%vmask(i+1,j  ,k  ).eq.1) face(:,5)=face(:,1)
                  face(:,2)=[this%cfg%x(i  ),this%cfg%y(j  ),this%cfg%z(k  )]; face(:,6)=this%project(face(:,2),i,j,k,-dt,U,V,W); if (this%vmask(i  ,j  ,k  ).eq.1) face(:,6)=face(:,2)
                  face(:,3)=[this%cfg%x(i  ),this%cfg%y(j  ),this%cfg%z(k+1)]; face(:,7)=this%project(face(:,3),i,j,k,-dt,U,V,W); if (this%vmask(i  ,j  ,k+1).eq.1) face(:,7)=face(:,3)
                  face(:,4)=[this%cfg%x(i+1),this%cfg%y(j  ),this%cfg%z(k+1)]; face(:,8)=this%project(face(:,4),i,j,k,-dt,U,V,W); if (this%vmask(i+1,j  ,k+1).eq.1) face(:,8)=face(:,4)
                  face(:,9)=0.25_WP*[sum(face(1,1:4)),sum(face(2,1:4)),sum(face(3,1:4))]
                  face(:,9)=this%project(face(:,9),i,j,k,-dt,U,V,W)
                  ! Form flux polyhedron
                  call construct(flux_polyhedron,face)
                  ! Add solenoidal correction
                  call adjustCapToMatchVolume(flux_polyhedron,dt*V(i,j,k)*this%cfg%dx(i)*this%cfg%dz(k))
                  ! Get bounds for flux polyhedron
                  call getBoundingPts(flux_polyhedron,bounding_pts(:,1),bounding_pts(:,2))
                  bb_indices(:,1)=this%cfg%get_ijk_local(bounding_pts(:,1),[i,j,k])
                  bb_indices(:,2)=this%cfg%get_ijk_local(bounding_pts(:,2),[i,j,k])
                  ! Crudely check phase information for flux polyhedron
                  crude_VF=this%crude_phase_test(bb_indices)
                  if (crude_VF.lt.0.0_WP) then
                     ! Need full geometric flux
                     call getMoments(flux_polyhedron,this%localized_separator_link(i,j,k),this%face_flux(2,i,j,k))
                  else
                     ! Simpler flux calculation
                     vol_now=calculateVolume(flux_polyhedron); ctr_now=calculateCentroid(flux_polyhedron)
                     call construct(this%face_flux(2,i,j,k),[crude_VF*vol_now,crude_VF*vol_now*ctr_now,(1.0_WP-crude_VF)*vol_now,(1.0_WP-crude_VF)*vol_now*ctr_now])
                  end if
               end if
               
               ! Z flux
               if (minval(abs(this%band(i,j,k-1:k))).le.advect_band) then
                  ! Construct and project face
                  face(:,1)=[this%cfg%x(i  ),this%cfg%y(j+1),this%cfg%z(k  )]; face(:,5)=this%project(face(:,1),i,j,k,-dt,U,V,W); if (this%vmask(i  ,j+1,k  ).eq.1) face(:,5)=face(:,1)
                  face(:,2)=[this%cfg%x(i  ),this%cfg%y(j  ),this%cfg%z(k  )]; face(:,6)=this%project(face(:,2),i,j,k,-dt,U,V,W); if (this%vmask(i  ,j  ,k  ).eq.1) face(:,6)=face(:,2)
                  face(:,3)=[this%cfg%x(i+1),this%cfg%y(j  ),this%cfg%z(k  )]; face(:,7)=this%project(face(:,3),i,j,k,-dt,U,V,W); if (this%vmask(i+1,j  ,k  ).eq.1) face(:,7)=face(:,3)
                  face(:,4)=[this%cfg%x(i+1),this%cfg%y(j+1),this%cfg%z(k  )]; face(:,8)=this%project(face(:,4),i,j,k,-dt,U,V,W); if (this%vmask(i+1,j+1,k  ).eq.1) face(:,8)=face(:,4)
                  face(:,9)=0.25_WP*[sum(face(1,1:4)),sum(face(2,1:4)),sum(face(3,1:4))]
                  face(:,9)=this%project(face(:,9),i,j,k,-dt,U,V,W)
                  ! Form flux polyhedron
                  call construct(flux_polyhedron,face)
                  ! Add solenoidal correction
                  call adjustCapToMatchVolume(flux_polyhedron,dt*W(i,j,k)*this%cfg%dx(i)*this%cfg%dy(j))
                  ! Get bounds for flux polyhedron
                  call getBoundingPts(flux_polyhedron,bounding_pts(:,1),bounding_pts(:,2))
                  bb_indices(:,1)=this%cfg%get_ijk_local(bounding_pts(:,1),[i,j,k])
                  bb_indices(:,2)=this%cfg%get_ijk_local(bounding_pts(:,2),[i,j,k])
                  ! Crudely check phase information for flux polyhedron
                  crude_VF=this%crude_phase_test(bb_indices)
                  if (crude_VF.lt.0.0_WP) then
                     ! Need full geometric flux
                     call getMoments(flux_polyhedron,this%localized_separator_link(i,j,k),this%face_flux(3,i,j,k))
                  else
                     ! Simpler flux calculation
                     vol_now=calculateVolume(flux_polyhedron); ctr_now=calculateCentroid(flux_polyhedron)
                     call construct(this%face_flux(3,i,j,k),[crude_VF*vol_now,crude_VF*vol_now*ctr_now,(1.0_WP-crude_VF)*vol_now,(1.0_WP-crude_VF)*vol_now*ctr_now])
                  end if
               end if
               
            end do
         end do
      end do
      
      ! Compute transported moments
      do index=1,sum(this%band_count(0:advect_band))
         i=this%band_map(1,index)
         j=this%band_map(2,index)
         k=this%band_map(3,index)
         
         ! Skip wall/bcond cells - bconds need to be provided elsewhere directly!
         if (this%mask(i,j,k).ne.0) cycle
         
         ! Old liquid and gas volumes
         Lvolold=        this%VFold(i,j,k) *this%cfg%vol(i,j,k)
         Gvolold=(1.0_WP-this%VFold(i,j,k))*this%cfg%vol(i,j,k)
         
         ! Compute incoming liquid and gas volumes
         Lvolinc=-getVolumePtr(this%face_flux(1,i+1,j,k),0)+getVolumePtr(this%face_flux(1,i,j,k),0) &
         &       -getVolumePtr(this%face_flux(2,i,j+1,k),0)+getVolumePtr(this%face_flux(2,i,j,k),0) &
         &       -getVolumePtr(this%face_flux(3,i,j,k+1),0)+getVolumePtr(this%face_flux(3,i,j,k),0)
         Gvolinc=-getVolumePtr(this%face_flux(1,i+1,j,k),1)+getVolumePtr(this%face_flux(1,i,j,k),1) &
         &       -getVolumePtr(this%face_flux(2,i,j+1,k),1)+getVolumePtr(this%face_flux(2,i,j,k),1) &
         &       -getVolumePtr(this%face_flux(3,i,j,k+1),1)+getVolumePtr(this%face_flux(3,i,j,k),1)
         
         ! Compute new liquid and gas volumes
         Lvolnew=Lvolold+Lvolinc
         Gvolnew=Gvolold+Gvolinc
         
         ! Compute new liquid volume fraction
         this%VF(i,j,k)=Lvolnew/(Lvolnew+Gvolnew)
         
         ! Only work on higher order moments if VF is in [VFlo,VFhi]
         if (this%VF(i,j,k).lt.VFlo) then
            this%VF(i,j,k)=0.0_WP
         else if (this%VF(i,j,k).gt.VFhi) then
            this%VF(i,j,k)=1.0_WP
         else
            ! Compute old phase barycenters
            this%Lbary(:,i,j,k)=(this%Lbary(:,i,j,k)*Lvolold-getCentroidPtr(this%face_flux(1,i+1,j,k),0)+getCentroidPtr(this%face_flux(1,i,j,k),0) &
            &                                               -getCentroidPtr(this%face_flux(2,i,j+1,k),0)+getCentroidPtr(this%face_flux(2,i,j,k),0) &
            &                                               -getCentroidPtr(this%face_flux(3,i,j,k+1),0)+getCentroidPtr(this%face_flux(3,i,j,k),0))/Lvolnew
            this%Gbary(:,i,j,k)=(this%Gbary(:,i,j,k)*Gvolold-getCentroidPtr(this%face_flux(1,i+1,j,k),1)+getCentroidPtr(this%face_flux(1,i,j,k),1) &
            &                                               -getCentroidPtr(this%face_flux(2,i,j+1,k),1)+getCentroidPtr(this%face_flux(2,i,j,k),1) &
            &                                               -getCentroidPtr(this%face_flux(3,i,j,k+1),1)+getCentroidPtr(this%face_flux(3,i,j,k),1))/Gvolnew
            ! Project forward in time
            this%Lbary(:,i,j,k)=this%project(this%Lbary(:,i,j,k),i,j,k,dt,U,V,W)
            this%Gbary(:,i,j,k)=this%project(this%Gbary(:,i,j,k),i,j,k,dt,U,V,W)
         end if
      end do
      
      ! Synchronize VF field
      call this%cfg%sync(this%VF)
      
      ! Remove flotsams if needed
      call this%remove_flotsams()
      
      ! Synchronize and clean-up barycenter fields
      call this%sync_and_clean_barycenters()
      
      ! Advect interface polygons
      call this%advect_interface(dt,U,V,W)
      
      ! Update the band
      call this%update_band()
      
      ! Perform interface reconstruction from transported moments
      call this%build_interface()
      
      ! Remove thin sheets if needed
      call this%remove_sheets()
      
      ! Create discontinuous polygon mesh from IRL interface
      call this%polygonalize_interface()
      
      ! Calculate distance from polygons
      call this%distance_from_polygon()
      
      ! Calculate subcell phasic volumes
      call this%subcell_vol()
      
      ! Calculate curvature
      call this%get_curvature()
      
      ! Reset moments to guarantee compatibility with interface reconstruction
      call this%reset_volume_moments()
      
   end subroutine advance

   ! Project a single face to get flux polyhedron and get its moments
   subroutine fluxpoly_project_getmoments(this,i,j,k,dt,dir,U,V,W,a_flux_polyhedron,a_locseplink,some_face_flux_moments)
     implicit none
     class(vfs), intent(inout)    :: this
     integer,          intent(in) :: i,j,k    !< Index 
     real(WP),         intent(in) :: dt       !< Timestep size over which to advance
     character(len=1), intent(in) :: dir      !< Orientation of current face
     type(CapDod_type)         :: a_flux_polyhedron
     type(LocSepLink_type)     :: a_locseplink
     type(TagAccVM_SepVM_type) :: some_face_flux_moments
     real(WP), dimension(this%cfg%imino_:,this%cfg%jmino_:,this%cfg%kmino_:), intent(inout) :: U     !< Needs to be (imino_:imaxo_,jmino_:jmaxo_,kmino_:kmaxo_)
     real(WP), dimension(this%cfg%imino_:,this%cfg%jmino_:,this%cfg%kmino_:), intent(inout) :: V     !< Needs to be (imino_:imaxo_,jmino_:jmaxo_,kmino_:kmaxo_)
     real(WP), dimension(this%cfg%imino_:,this%cfg%jmino_:,this%cfg%kmino_:), intent(inout) :: W     !< Needs to be (imino_:imaxo_,jmino_:jmaxo_,kmino_:kmaxo_)
     real(IRL_double), dimension(3,9) :: face !< Points on face being projected to form flux volume
     real(WP) :: vol_f                        !< Consistent volume according to face velocity and mesh

     ! Project points, form flux volume, set directional parameters
     select case(trim(dir))
     case('x')
        ! Construct and project left x(i) face
        face(:,1)=[this%cfg%x(i  ),this%cfg%y(j  ),this%cfg%z(k+1)]
        face(:,2)=[this%cfg%x(i  ),this%cfg%y(j  ),this%cfg%z(k  )]
        face(:,3)=[this%cfg%x(i  ),this%cfg%y(j+1),this%cfg%z(k  )]
        face(:,4)=[this%cfg%x(i  ),this%cfg%y(j+1),this%cfg%z(k+1)]
        face(:,5)=this%project(face(:,1),i,j,k,-dt,U,V,W)
        face(:,6)=this%project(face(:,2),i,j,k,-dt,U,V,W)
        face(:,7)=this%project(face(:,3),i,j,k,-dt,U,V,W)
        face(:,8)=this%project(face(:,4),i,j,k,-dt,U,V,W)
        face(:,9)=0.25_WP*[sum(face(1,1:4)),sum(face(2,1:4)),sum(face(3,1:4))]
        face(:,9)=this%project(face(:,9),i,j,k,-dt,U,V,W)
        ! Limit projection in the case of walls
        if (this%vmask(i  ,j  ,k+1).eq.1) face(:,5)=face(:,1)
        if (this%vmask(i  ,j  ,k  ).eq.1) face(:,6)=face(:,2)
        if (this%vmask(i  ,j+1,k  ).eq.1) face(:,7)=face(:,3)
        if (this%vmask(i  ,j+1,k+1).eq.1) face(:,8)=face(:,4)
        ! Calculate consistent volume
        vol_f = dt*U(i,j,k)*this%cfg%dy(j)*this%cfg%dz(k)
     case ('y')
        ! Construct and project bottom y(j) face
        face(:,1)=[this%cfg%x(i+1),this%cfg%y(j  ),this%cfg%z(k  )]
        face(:,2)=[this%cfg%x(i  ),this%cfg%y(j  ),this%cfg%z(k  )]
        face(:,3)=[this%cfg%x(i  ),this%cfg%y(j  ),this%cfg%z(k+1)]
        face(:,4)=[this%cfg%x(i+1),this%cfg%y(j  ),this%cfg%z(k+1)]
        face(:,5)=this%project(face(:,1),i,j,k,-dt,U,V,W)
        face(:,6)=this%project(face(:,2),i,j,k,-dt,U,V,W)
        face(:,7)=this%project(face(:,3),i,j,k,-dt,U,V,W)
        face(:,8)=this%project(face(:,4),i,j,k,-dt,U,V,W)
        face(:,9)=0.25_WP*[sum(face(1,1:4)),sum(face(2,1:4)),sum(face(3,1:4))]
        face(:,9)=this%project(face(:,9),i,j,k,-dt,U,V,W)
        ! Limit projection in the case of walls
        if (this%vmask(i+1,j  ,k  ).eq.1) face(:,5)=face(:,1)
        if (this%vmask(i  ,j  ,k  ).eq.1) face(:,6)=face(:,2)
        if (this%vmask(i  ,j  ,k+1).eq.1) face(:,7)=face(:,3)
        if (this%vmask(i+1,j  ,k+1).eq.1) face(:,8)=face(:,4)
        ! Calculate consistent volume
        vol_f = dt*V(i,j,k)*this%cfg%dx(i)*this%cfg%dz(k)
     case('z')
        ! Construct and project bottom z(k) face
        face(:,1)=[this%cfg%x(i  ),this%cfg%y(j+1),this%cfg%z(k  )]
        face(:,2)=[this%cfg%x(i  ),this%cfg%y(j  ),this%cfg%z(k  )]
        face(:,3)=[this%cfg%x(i+1),this%cfg%y(j  ),this%cfg%z(k  )]
        face(:,4)=[this%cfg%x(i+1),this%cfg%y(j+1),this%cfg%z(k  )]
        face(:,5)=this%project(face(:,1),i,j,k,-dt,U,V,W)
        face(:,6)=this%project(face(:,2),i,j,k,-dt,U,V,W)
        face(:,7)=this%project(face(:,3),i,j,k,-dt,U,V,W)
        face(:,8)=this%project(face(:,4),i,j,k,-dt,U,V,W)
        face(:,9)=0.25_WP*[sum(face(1,1:4)),sum(face(2,1:4)),sum(face(3,1:4))]
        face(:,9)=this%project(face(:,9),i,j,k,-dt,U,V,W)
        ! Limit projection in the case of walls
        if (this%vmask(i  ,j+1,k  ).eq.1) face(:,5)=face(:,1)
        if (this%vmask(i  ,j  ,k  ).eq.1) face(:,6)=face(:,2)
        if (this%vmask(i+1,j  ,k  ).eq.1) face(:,7)=face(:,3)
        if (this%vmask(i+1,j+1,k  ).eq.1) face(:,8)=face(:,4)
        ! Calculate consistent volume
        vol_f = dt*W(i,j,k)*this%cfg%dx(i)*this%cfg%dy(j)
     end select

     ! Form flux polyhedron
     call construct(a_flux_polyhedron,face)
     ! Add volume-consistent correction
     call adjustCapToMatchVolume(a_flux_polyhedron,vol_f)
     ! Get all volumetric fluxes
     call getNormMoments(a_flux_polyhedron,a_locseplink,some_face_flux_moments)

   end subroutine fluxpoly_project_getmoments
   

   ! From the moments object in a single cell, get the volume and centroid out of IRL
   subroutine fluxpoly_cell_getvolcentr(this,f_moments,n,ii,jj,kk,my_Lbary,my_Gbary,my_Lvol,my_Gvol,skip_flag)
     implicit none
     class(vfs), intent(inout) :: this
     type(TagAccVM_SepVM_type) :: f_moments
     integer, intent(in) :: n
     integer  :: ii,jj,kk,localizer_id
     integer, dimension(3) :: ind
     type(SepVM_type) :: my_SepVM
     real(WP) :: my_Gvol,my_Lvol
     real(WP), dimension(3) :: my_Gbary,my_Lbary
     logical  :: skip_flag

     skip_flag = .false.
     ! Get unique id of current cell
     localizer_id = getTagForIndex(f_moments,n)
     ! Convert unique id to indices ii,jj,kk
     ind=this%cfg%get_ijk_from_lexico(localizer_id)
     ii = ind(1); jj = ind(2); kk = ind(3)

     ! If inside wall, nothing should be added to flux
     if (this%mask(ii,jj,kk).eq.1) then
        skip_flag = .true.
        return
     end if

     ! If bringing material back from beyond outflow boundary, skip
     !if (backflow_flux_flag(ii,jj,kk)) cycle

     ! Get barycenter and volume of tets in current cell
     call getSepVMAtIndex(f_moments,n,my_SepVM)
     my_Lbary = getCentroid(my_SepVM, 0)
     my_Gbary = getCentroid(my_SepVM, 1)
     my_Lvol  = getVolume(my_SepVM, 0)
     my_Gvol  = getVolume(my_SepVM, 1)
     
   end subroutine fluxpoly_cell_getvolcentr


   !> Remove flotsams explicitly - careful, this is not conservative!
   subroutine remove_flotsams(this)
      implicit none
      class(vfs), intent(inout) :: this
      integer :: i,j,k,ii,jj,kk
      real(WP) :: FSlo,FShi
      ! Do not do anything if VFflot<=0.0_WP
      if (this%VFflot.le.0.0_WP) return
      ! Build lo and hi values
      FSlo=this%VFflot
      FShi=1.0_WP-this%VFflot
      ! Loop inside and remove flotsams
      do k=this%cfg%kmin_,this%cfg%kmax_
         do j=this%cfg%jmin_,this%cfg%jmax_
            oloop: do i=this%cfg%imin_,this%cfg%imax_
               ! Handle liquid flotsams
               if (this%VF(i,j,k).ge.VFlo.and.this%VF(i,j,k).lt.FSlo) then
                  ! Check for fuller neighbors
                  do kk=k-1,k+1
                     do jj=j-1,j+1
                        do ii=i-1,i+1
                           if (this%VF(ii,jj,kk).ge.FSlo) cycle oloop
                        end do
                     end do
                  end do
                  ! None was found, everything is below FSlo
                  this%VF(i,j,k)=0.0_WP
               end if
               ! Handle gas flotsams
               if (this%VF(i,j,k).le.VFhi.and.this%VF(i,j,k).gt.FShi) then
                  ! Check for fuller neighbors
                  do kk=k-1,k+1
                     do jj=j-1,j+1
                        do ii=i-1,i+1
                           if (this%VF(ii,jj,kk).le.FShi) cycle oloop
                        end do
                     end do
                  end do
                  ! None was found, everything is above FShi
                  this%VF(i,j,k)=1.0_WP
               end if
            end do oloop
         end do
      end do
      ! Synchronize VF field
      call this%cfg%sync(this%VF)
   end subroutine remove_flotsams
   
   
   !> Remove thin R2P sheets explicitly - careful, this is not conservative!
   subroutine remove_sheets(this)
      implicit none
      class(vfs), intent(inout) :: this
      integer :: i,j,k
      real(WP) :: sheet_lo,sheet_hi
      ! Do not do anything if VFsheet<=0.0_WP
      if (this%VFsheet.le.0.0_WP) return
      ! Build lo and hi values
      sheet_lo=this%VFsheet
      sheet_hi=1.0_WP-this%VFsheet
      ! Loop everywhere and remove sheets
      do k=this%cfg%kmino_,this%cfg%kmaxo_
         do j=this%cfg%jmino_,this%cfg%jmaxo_
            do i=this%cfg%imino_,this%cfg%imaxo_
               ! Only work on 2-plane or more reconstructions
               if (getNumberOfPlanes(this%liquid_gas_interface(i,j,k)).gt.1) then
                  if (this%VF(i,j,k).lt.sheet_lo) then
                     this%VF(i,j,k)=0.0_WP
                     this%Lbary(:,i,j,k)=[this%cfg%xm(i),this%cfg%ym(j),this%cfg%zm(k)]
                     this%Gbary(:,i,j,k)=[this%cfg%xm(i),this%cfg%ym(j),this%cfg%zm(k)]
                     call setNumberOfPlanes(this%liquid_gas_interface(i,j,k),1)
                     call setPlane(this%liquid_gas_interface(i,j,k),0,[0.0_WP,0.0_WP,0.0_WP],sign(1.0_WP,this%VF(i,j,k)-0.5_WP))
                  else if (this%VF(i,j,k).gt.sheet_hi) then
                     this%VF(i,j,k)=1.0_WP
                     this%Lbary(:,i,j,k)=[this%cfg%xm(i),this%cfg%ym(j),this%cfg%zm(k)]
                     this%Gbary(:,i,j,k)=[this%cfg%xm(i),this%cfg%ym(j),this%cfg%zm(k)]
                     call setNumberOfPlanes(this%liquid_gas_interface(i,j,k),1)
                     call setPlane(this%liquid_gas_interface(i,j,k),0,[0.0_WP,0.0_WP,0.0_WP],sign(1.0_WP,this%VF(i,j,k)-0.5_WP))
                  end if
               end if
            end do
         end do
      end do
      ! Update the band
      call this%update_band()
   end subroutine remove_sheets
   
   
   !> Clean up after VF change removal
   subroutine clean_irl_and_band(this)
      implicit none
      class(vfs), intent(inout) :: this
      integer :: i,j,k,n
      ! Loop everywhere and remove leftover IRL objects
      do k=this%cfg%kmino_,this%cfg%kmaxo_
         do j=this%cfg%jmino_,this%cfg%jmaxo_
            do i=this%cfg%imino_,this%cfg%imaxo_
               if (this%VF(i,j,k).lt.VFlo) then
                  ! Pure gas moments
                  this%VF(i,j,k)=0.0_WP
                  this%Lbary(:,i,j,k)=[this%cfg%xm(i),this%cfg%ym(j),this%cfg%zm(k)]
                  this%Gbary(:,i,j,k)=[this%cfg%xm(i),this%cfg%ym(j),this%cfg%zm(k)]
                  ! Provide default interface
                  call setNumberOfPlanes(this%liquid_gas_interface(i,j,k),1)
                  call setPlane(this%liquid_gas_interface(i,j,k),0,[0.0_WP,0.0_WP,0.0_WP],sign(1.0_WP,this%VF(i,j,k)-0.5_WP))
                  ! Zero out the polygons
                  do n=1,max_interface_planes
                     call zeroPolygon(this%interface_polygon(n,i,j,k))
                  end do
               else if (this%VF(i,j,k).gt.VFhi) then
                  ! Pure liquid moments
                  this%VF(i,j,k)=1.0_WP
                  this%Lbary(:,i,j,k)=[this%cfg%xm(i),this%cfg%ym(j),this%cfg%zm(k)]
                  this%Gbary(:,i,j,k)=[this%cfg%xm(i),this%cfg%ym(j),this%cfg%zm(k)]
                  ! Provide default interface
                  call setNumberOfPlanes(this%liquid_gas_interface(i,j,k),1)
                  call setPlane(this%liquid_gas_interface(i,j,k),0,[0.0_WP,0.0_WP,0.0_WP],sign(1.0_WP,this%VF(i,j,k)-0.5_WP))
                  ! Zero out the polygons
                  do n=1,max_interface_planes
                     call zeroPolygon(this%interface_polygon(n,i,j,k))
                  end do
               end if
            end do
         end do
      end do
      ! Update the band
      call this%update_band()
   end subroutine clean_irl_and_band
   
   
   !> Synchronize and clean up barycenter fields
   subroutine sync_and_clean_barycenters(this)
      implicit none
      class(vfs), intent(inout) :: this
      integer :: i,j,k
      ! Clean up barycenters everywhere
      do k=this%cfg%kmino_,this%cfg%kmaxo_
         do j=this%cfg%jmino_,this%cfg%jmaxo_
            do i=this%cfg%imino_,this%cfg%imaxo_
               if (this%VF(i,j,k).lt.VFlo.or.this%VF(i,j,k).gt.VFhi) then
                  this%Lbary(:,i,j,k)=[this%cfg%xm(i),this%cfg%ym(j),this%cfg%zm(k)]
                  this%Gbary(:,i,j,k)=[this%cfg%xm(i),this%cfg%ym(j),this%cfg%zm(k)]
               end if
            end do
         end do
      end do
      ! Synchronize barycenters
      call this%cfg%sync(this%Lbary)
      call this%cfg%sync(this%Gbary)
      ! Fix barycenter synchronization across periodic boundaries
      if (this%cfg%xper.and.this%cfg%iproc.eq.1) then
         do k=this%cfg%kmino_,this%cfg%kmaxo_
            do j=this%cfg%jmino_,this%cfg%jmaxo_
               do i=this%cfg%imino,this%cfg%imin-1
                  this%Lbary(1,i,j,k)=this%Lbary(1,i,j,k)-this%cfg%xL
                  this%Gbary(1,i,j,k)=this%Gbary(1,i,j,k)-this%cfg%xL
               end do
            end do
         end do
      end if
      if (this%cfg%xper.and.this%cfg%iproc.eq.this%cfg%npx) then
         do k=this%cfg%kmino_,this%cfg%kmaxo_
            do j=this%cfg%jmino_,this%cfg%jmaxo_
               do i=this%cfg%imax+1,this%cfg%imaxo
                  this%Lbary(1,i,j,k)=this%Lbary(1,i,j,k)+this%cfg%xL
                  this%Gbary(1,i,j,k)=this%Gbary(1,i,j,k)+this%cfg%xL
               end do
            end do
         end do
      end if
      if (this%cfg%yper.and.this%cfg%jproc.eq.1) then
         do k=this%cfg%kmino_,this%cfg%kmaxo_
            do j=this%cfg%jmino,this%cfg%jmin-1
               do i=this%cfg%imino_,this%cfg%imaxo_
                  this%Lbary(2,i,j,k)=this%Lbary(2,i,j,k)-this%cfg%yL
                  this%Gbary(2,i,j,k)=this%Gbary(2,i,j,k)-this%cfg%yL
               end do
            end do
         end do
      end if
      if (this%cfg%yper.and.this%cfg%jproc.eq.this%cfg%npy) then
         do k=this%cfg%kmino_,this%cfg%kmaxo_
            do j=this%cfg%jmax+1,this%cfg%jmaxo
               do i=this%cfg%imino_,this%cfg%imaxo_
                  this%Lbary(2,i,j,k)=this%Lbary(2,i,j,k)+this%cfg%yL
                  this%Gbary(2,i,j,k)=this%Gbary(2,i,j,k)+this%cfg%yL
               end do
            end do
         end do
      end if
      if (this%cfg%zper.and.this%cfg%kproc.eq.1) then
         do k=this%cfg%kmino,this%cfg%kmin-1
            do j=this%cfg%jmino_,this%cfg%jmaxo_
               do i=this%cfg%imino_,this%cfg%imaxo_
                  this%Lbary(3,i,j,k)=this%Lbary(3,i,j,k)-this%cfg%zL
                  this%Gbary(3,i,j,k)=this%Gbary(3,i,j,k)-this%cfg%zL
               end do
            end do
         end do
      end if
      if (this%cfg%zper.and.this%cfg%kproc.eq.this%cfg%npz) then
         do k=this%cfg%kmax+1,this%cfg%kmaxo
            do j=this%cfg%jmino_,this%cfg%jmaxo_
               do i=this%cfg%imino_,this%cfg%imaxo_
                  this%Lbary(3,i,j,k)=this%Lbary(3,i,j,k)+this%cfg%zL
                  this%Gbary(3,i,j,k)=this%Gbary(3,i,j,k)+this%cfg%zL
               end do
            end do
         end do
      end if
      ! Handle 2D barycenters
      if (this%cfg%nx.eq.1) then
         do i=this%cfg%imino_,this%cfg%imaxo_
            this%Lbary(1,i,:,:)=this%cfg%xm(i)
            this%Gbary(1,i,:,:)=this%cfg%xm(i)
         end do
      end if
      if (this%cfg%ny.eq.1) then
         do j=this%cfg%jmino_,this%cfg%jmaxo_
            this%Lbary(2,:,j,:)=this%cfg%ym(j)
            this%Gbary(2,:,j,:)=this%cfg%ym(j)
         end do
      end if
      if (this%cfg%nz.eq.1) then
         do k=this%cfg%kmino_,this%cfg%kmaxo_
            this%Lbary(3,:,:,k)=this%cfg%zm(k)
            this%Gbary(3,:,:,k)=this%cfg%zm(k)
         end do
      end if
   end subroutine sync_and_clean_barycenters
   
   
   !> Lagrangian advection of the IRL surface using U,V,W and dt
   subroutine advect_interface(this,dt,U,V,W)
      implicit none
      class(vfs), intent(inout) :: this
      real(WP), intent(in) :: dt  !< Timestep size over which to advance
      real(WP), dimension(this%cfg%imino_:,this%cfg%jmino_:,this%cfg%kmino_:), intent(inout) :: U     !< Needs to be (imino_:imaxo_,jmino_:jmaxo_,kmino_:kmaxo_)
      real(WP), dimension(this%cfg%imino_:,this%cfg%jmino_:,this%cfg%kmino_:), intent(inout) :: V     !< Needs to be (imino_:imaxo_,jmino_:jmaxo_,kmino_:kmaxo_)
      real(WP), dimension(this%cfg%imino_:,this%cfg%jmino_:,this%cfg%kmino_:), intent(inout) :: W     !< Needs to be (imino_:imaxo_,jmino_:jmaxo_,kmino_:kmaxo_)
      integer :: i,j,k,ii,n,t,vt
      integer :: list_size,localizer_id
      type(TagAccListVM_VMAN_type) :: accumulated_moments_from_tri
      type(ListVM_VMAN_type) :: moments_list_from_tri
      type(DivPoly_type) :: divided_polygon
      type(Tri_type) :: triangle
      real(IRL_double), dimension(1:4) :: plane_data
      integer, dimension(3) :: ind
      real(IRL_double), dimension(1:3,1:3) :: tri_vert
      type(VMAN_type) :: volume_moments_and_normal
      real(WP) :: deposited_area,trans_area_over_ref_area
      
      ! Back up SD to SDold
      this%SDold=this%SD
      this%SD=0.0_WP
      
      ! Clear moments from before
      do k=this%cfg%kmino_,this%cfg%kmaxo_
         do j=this%cfg%jmino_,this%cfg%jmaxo_
            do i=this%cfg%imino_,this%cfg%imaxo_
               call clear(this%triangle_moments_storage(i,j,k))
            end do
         end do
      end do
      
      ! Allocate IRL data
      call new(accumulated_moments_from_tri)
      call new(moments_list_from_tri)
      call new(divided_polygon)
      call new(triangle)
      call new(volume_moments_and_normal)
      
      ! Loop over domain to forward transport interface
      do k=this%cfg%kmino_,this%cfg%kmaxo_
         do j=this%cfg%jmino_,this%cfg%jmaxo_
            do i=this%cfg%imino_,this%cfg%imaxo_
               
               ! Skip if no interface
               if (this%VFold(i,j,k).lt.VFlo.or.this%VFold(i,j,k).gt.VFhi) cycle
               
               ! Build ratio of transported area to reference area
               trans_area_over_ref_area=this%SDold(i,j,k)/(this%SDpoly(i,j,k)*this%cfg%vol(i,j,k))
               
               ! Construct triangulation of each interface plane
               do n=1,getNumberOfPlanes(this%liquid_gas_interface(i,j,k))
                  
                  ! Skip planes outside of the cell
                  if (getNumberOfVertices(this%interface_polygon(n,i,j,k)).eq.0) cycle
                  
                  ! Get DividedPolygon from the plane
                  call constructFromPolygon(divided_polygon,this%interface_polygon(n,i,j,k))
                  
                  ! Check if point ordering correct, flip if not
                  plane_data=getPlane(this%liquid_gas_interface(i,j,k),n-1)
                  if (abs(1.0_WP-dot_product(calculateNormal(divided_polygon),plane_data(1:3))).gt.1.0_WP) call reversePtOrdering(divided_polygon)
                  
                  ! Loop over triangles from DividedPolygon
                  do t=1,getNumberOfSimplicesInDecomposition(divided_polygon)
                     ! Get the triangle
                     call getSimplexFromDecomposition(divided_polygon,t-1,triangle)
                     ! Forward project triangle vertices
                     tri_vert=getVertices(triangle)
                     do vt=1,3
                        tri_vert(:,vt)=this%project(tri_vert(:,vt),i,j,k,dt,U,V,W)
                     end do
                     call construct(triangle,tri_vert)
                     call calculateAndSetPlaneOfExistence(triangle)
                     ! Cut it by the mesh
                     call getMoments(triangle,this%localizer_link(i,j,k),accumulated_moments_from_tri)
                     ! Loop through each cell and append to triangle_moments_storage in each cell
                     list_size=getSize(accumulated_moments_from_tri)
                     do ii=1,list_size
                        localizer_id=getTagForIndex(accumulated_moments_from_tri,ii-1)
                        ind=this%cfg%get_ijk_from_lexico(localizer_id)
                        call getListAtIndex(accumulated_moments_from_tri,ii-1,moments_list_from_tri)
                        call append(this%triangle_moments_storage(ind(1),ind(2),ind(3)),moments_list_from_tri)
                        ! Get area of the deposited surface element and flux auxiliary surface area
                        call getMoments(moments_list_from_tri,0,volume_moments_and_normal); deposited_area=getVolume(volume_moments_and_normal)
                        this%SD(ind(1),ind(2),ind(3))=this%SD(ind(1),ind(2),ind(3))+deposited_area*trans_area_over_ref_area
                     end do
                  end do
                  
               end do
               
            end do
         end do
      end do
      
      ! Synchronize SD
      call this%cfg%sync(this%SD)
      
   end subroutine advect_interface
   
   
   !> Band update from VF dataset
   subroutine update_band(this)
      implicit none
      class(vfs), intent(inout) :: this
      integer :: i,j,k,ii,jj,kk,dir,n,index
      integer, dimension(3) :: ind
      integer :: ibmin_,ibmax_,jbmin_,jbmax_,kbmin_,kbmax_
      integer, dimension(0:nband) :: band_size
      
      ! Loop extents
      ibmin_=this%cfg%imin_; if (this%cfg%iproc.eq.1           .and..not.this%cfg%xper) ibmin_=this%cfg%imin-1
      ibmax_=this%cfg%imax_; if (this%cfg%iproc.eq.this%cfg%npx.and..not.this%cfg%xper) ibmax_=this%cfg%imax+1
      jbmin_=this%cfg%jmin_; if (this%cfg%jproc.eq.1           .and..not.this%cfg%yper) jbmin_=this%cfg%jmin-1
      jbmax_=this%cfg%jmax_; if (this%cfg%jproc.eq.this%cfg%npy.and..not.this%cfg%yper) jbmax_=this%cfg%jmax+1
      kbmin_=this%cfg%kmin_; if (this%cfg%kproc.eq.1           .and..not.this%cfg%zper) kbmin_=this%cfg%kmin-1
      kbmax_=this%cfg%kmax_; if (this%cfg%kproc.eq.this%cfg%npz.and..not.this%cfg%zper) kbmax_=this%cfg%kmax+1
      
      ! Reset band
      this%band=(nband+1)*int(sign(1.0_WP,this%VF-0.5_WP))
      
      ! First sweep to identify cells with interface
      do k=kbmin_,kbmax_
         do j=jbmin_,jbmax_
            do i=ibmin_,ibmax_
               ! Skip *real* wall cells
               if (this%mask(i,j,k).eq.1) cycle
               ! Identify cells with interface
               if (this%VF(i,j,k).ge.VFlo.and.this%VF(i,j,k).le.VFhi) this%band(i,j,k)=0
               ! Check if cell-face is an interface
               do dir=1,3
                  do n=-1,+1,2
                     ind=[i,j,k]; ind(dir)=ind(dir)+n
                     if (this%mask(ind(1),ind(2),ind(3)).ne.1) then
                        if (this%VF(i,j,k).lt.VFlo.and.this%VF(ind(1),ind(2),ind(3)).gt.VFhi.or.&
                        &   this%VF(i,j,k).gt.VFhi.and.this%VF(ind(1),ind(2),ind(3)).lt.VFlo) this%band(i,j,k)=0
                     end if
                  end do
               end do
            end do
         end do
      end do
      call this%cfg%sync(this%band)
      
      ! Sweep to identify the bands up to nband
      do n=1,nband
         ! For each band
         do k=kbmin_,kbmax_
            do j=jbmin_,jbmax_
               do i=ibmin_,ibmax_
                  ! Skip wall cells
                  if (this%mask(i,j,k).eq.1) cycle
                  ! Work on one band at a time
                  if (abs(this%band(i,j,k)).gt.n) then
                     ! Loop over 26 neighbors
                     do kk=k-1,k+1
                        do jj=j-1,j+1
                           do ii=i-1,i+1
                              ! Skip wall cells
                              if (this%mask(ii,jj,kk).eq.1) cycle
                              ! Extend the band
                              if (abs(this%band(ii,jj,kk)).eq.n-1) this%band(i,j,k)=int(sign(real(n,WP),this%VF(i,j,k)-0.5_WP))
                           end do
                        end do
                     end do
                  end if
               end do
            end do
         end do
         call this%cfg%sync(this%band)
      end do
      
      ! Count the number of cells in each band value
      band_size=0
      do k=kbmin_,kbmax_
         do j=jbmin_,jbmax_
            do i=ibmin_,ibmax_
               if (abs(this%band(i,j,k)).le.nband) band_size(abs(this%band(i,j,k)))=band_size(abs(this%band(i,j,k)))+1
            end do
         end do
      end do
      
      ! Rebuild the unstructured mapping
      if (allocated(this%band_map)) deallocate(this%band_map); allocate(this%band_map(3,sum(band_size)))
      this%band_count=0
      do k=kbmin_,kbmax_
         do j=jbmin_,jbmax_
            do i=ibmin_,ibmax_
               if (abs(this%band(i,j,k)).le.nband) then
                  this%band_count(abs(this%band(i,j,k)))=this%band_count(abs(this%band(i,j,k)))+1
                  index=sum(band_size(0:abs(this%band(i,j,k))-1))+this%band_count(abs(this%band(i,j,k)))
                  this%band_map(:,index)=[i,j,k]
               end if
            end do
         end do
      end do
      
   end subroutine update_band
   
   
   !> Reconstruct an IRL interface from the VF field distribution
   subroutine build_interface(this)
      use messager, only: die
      implicit none
      class(vfs), intent(inout) :: this
      ! Reconstruct interface - will need to support various methods
      select case (this%reconstruction_method)
      case (lvira) ; call this%build_lvira()
      case (r2p)   ; call this%build_r2p()
      case (art)   ; call this%build_art()
      case (swartz)
         call this%build_lvira()
         call this%smooth_interface()
      case default; call die('[vfs build interface] Unknown interface reconstruction scheme')
      end select
   end subroutine build_interface
   
   
   !> Smoothing of an IRL interface based on Swartz-like algorithm
   subroutine smooth_interface(this)
      use mathtools, only: cross_product,normalize
      use mpi_f08,   only: MPI_ALLREDUCE,MPI_MAX
      use parallel,  only: MPI_REAL_WP
      implicit none
      class(vfs), intent(inout) :: this
      integer :: i,j,k,ii,jj,kk,ierr,ite,count
      real(WP) :: myres,res,mag
      real(WP), dimension(3) :: mynorm,mybary,bary,norm,newnorm
      real(WP), dimension(4) :: plane
      type(RectCub_type) :: cell
      real(WP), parameter :: norm_threshold=0.5_WP
      real(WP), parameter :: maxres=1.0e-6_WP
      integer , parameter :: maxite=4
      
      ! Allocate cell
      call new(cell)
      
      ! Iterate until convergence criterion is met
      res=huge(1.0_WP); ite=0
      do while (res.ge.maxres.and.ite.lt.maxite)
         
         ! Create discontinuous polygon mesh from IRL interface
         call this%polygonalize_interface()
         
         ! Traverse domain and form new normal
         myres=0.0_WP
         do k=this%cfg%kmin_,this%cfg%kmax_
            do j=this%cfg%jmin_,this%cfg%jmax_
               do i=this%cfg%imin_,this%cfg%imax_
                  ! Skip wall/bcond cells
                  if (this%mask(i,j,k).ne.0) cycle
                  ! Skip cells without interface
                  if (this%VF(i,j,k).lt.VFlo.or.this%VF(i,j,k).gt.VFhi) cycle
                  ! Compute polygon barycenter and normal
                  mybary=calculateCentroid(this%interface_polygon(1,i,j,k))
                  mynorm=calculateNormal  (this%interface_polygon(1,i,j,k))
                  ! Loop over our neighbors and form new normal
                  newnorm=0.0_WP; count=0
                  do kk=k-1,k+1
                     do jj=j-1,j+1
                        do ii=i-1,i+1
                           ! Skip stencil center
                           if (ii.eq.i.and.jj.eq.j.and.kk.eq.k) cycle
                           ! Skip cells without polygons
                           if (getNumberOfVertices(this%interface_polygon(1,ii,jj,kk)).eq.0) cycle
                           ! Increment neighbor counter
                           count=count+1
                           ! Compute polygon barycenter and normal
                           bary=calculateCentroid(this%interface_polygon(1,ii,jj,kk))-mybary
                           norm=calculateNormal  (this%interface_polygon(1,ii,jj,kk))
                           ! Skip polygons with normal too different from ours
                           if (dot_product(mynorm,norm).lt.norm_threshold) cycle
                           ! Add edge-normal to our new normal
                           newnorm=newnorm+normalize(cross_product(bary,cross_product(mynorm,bary)))
                        end do
                     end do
                  end do
                  ! Set minimum number of neighbors
                  if (count.lt.2) cycle
                  ! Normalize new normal vector
                  newnorm=normalize(newnorm)
                  ! Adjust plane position to conserve volume
                  plane=getPlane(this%liquid_gas_interface(i,j,k),0)
                  call setPlane(this%liquid_gas_interface(i,j,k),0,newnorm,plane(4))
                  call construct_2pt(cell,[this%cfg%x(i),this%cfg%y(j),this%cfg%z(k)],[this%cfg%x(i+1),this%cfg%y(j+1),this%cfg%z(k+1)])
                  call matchVolumeFraction(cell,this%VF(i,j,k),this%liquid_gas_interface(i,j,k))
                  ! Monitor convergence
                  myres=max(myres,1.0_WP-dot_product(mynorm,newnorm))
               end do
            end do
         end do
         
         ! Collect maximum residual and increment iteration counter
         call MPI_ALLREDUCE(myres,res,1,MPI_REAL_WP,MPI_MAX,this%cfg%comm,ierr); ite=ite+1
         if (this%cfg%amRoot) print*,'ite=',ite,'residual=',res
         
         ! Synchronize across boundaries
         call this%sync_interface()
         
      end do
      
   end subroutine smooth_interface
   
   
   !> LVIRA reconstruction of a planar interface in mixed cells
   subroutine build_lvira(this)
      use mathtools, only: normalize
      implicit none
      class(vfs), intent(inout) :: this
      integer(IRL_SignedIndex_t) :: i,j,k
      integer :: ind,ii,jj,kk,icenter
      type(LVIRANeigh_RectCub_type) :: neighborhood
      type(RectCub_type), dimension(0:26) :: neighborhood_cells
      real(IRL_double)  , dimension(0:26) :: liquid_volume_fraction
      real(IRL_double), dimension(3) :: initial_norm
      real(IRL_double) :: initial_dist
      
      ! Give ourselves an LVIRA neighborhood of 27 cells
      call new(neighborhood)
      do i=0,26
         call new(neighborhood_cells(i))
      end do
      
      ! Traverse domain and reconstruct interface
      do k=this%cfg%kmin_,this%cfg%kmax_
         do j=this%cfg%jmin_,this%cfg%jmax_
            do i=this%cfg%imin_,this%cfg%imax_
               
               ! Skip wall/bcond cells - bconds need to be provided elsewhere directly!
               if (this%mask(i,j,k).ne.0) cycle
               
               ! Handle full cells differently
               if (this%VF(i,j,k).lt.VFlo.or.this%VF(i,j,k).gt.VFhi) then
                  call setNumberOfPlanes(this%liquid_gas_interface(i,j,k),1)
                  call setPlane(this%liquid_gas_interface(i,j,k),0,[0.0_WP,0.0_WP,0.0_WP],sign(1.0_WP,this%VF(i,j,k)-0.5_WP))
                  cycle
               end if
               
               ! Set neighborhood_cells and liquid_volume_fraction to current correct values
               ind=0
               do kk=k-1,k+1
                  do jj=j-1,j+1
                     do ii=i-1,i+1
                        ! Skip true wall cells - bconds can be used here
                        if (this%mask(ii,jj,kk).eq.1) cycle
                        ! Add cell to neighborhood
                        call addMember(neighborhood,neighborhood_cells(ind),liquid_volume_fraction(ind))
                        ! Build the cell
                        call construct_2pt(neighborhood_cells(ind),[this%cfg%x(ii),this%cfg%y(jj),this%cfg%z(kk)],[this%cfg%x(ii+1),this%cfg%y(jj+1),this%cfg%z(kk+1)])
                        ! Assign volume fraction
                        liquid_volume_fraction(ind)=this%VF(ii,jj,kk)
                        ! Trap and set stencil center
                        if (ii.eq.i.and.jj.eq.j.and.kk.eq.k) then
                           icenter=ind
                           call setCenterOfStencil(neighborhood,icenter)
                        end if
                        ! Increment counter
                        ind=ind+1
                     end do
                  end do
               end do
               
               ! Formulate initial guess
               call setNumberOfPlanes(this%liquid_gas_interface(i,j,k),1)
               initial_norm=normalize(this%Gbary(:,i,j,k)-this%Lbary(:,i,j,k))
               initial_dist=dot_product(initial_norm,[this%cfg%xm(i),this%cfg%ym(j),this%cfg%zm(k)])
               call setPlane(this%liquid_gas_interface(i,j,k),0,initial_norm,initial_dist)
               call matchVolumeFraction(neighborhood_cells(icenter),this%VF(i,j,k),this%liquid_gas_interface(i,j,k))
               
               ! Perform the reconstruction
               call reconstructLVIRA3D(neighborhood,this%liquid_gas_interface(i,j,k))
               
               ! Clean up neighborhood
               call emptyNeighborhood(neighborhood)
               
            end do
         end do
      end do
      
      ! Synchronize across boundaries
      call this%sync_interface()
      
   end subroutine build_lvira
   
   
   !> R2P reconstruction of a planar interface in mixed cells
   subroutine build_r2p(this)
      use mathtools, only: normalize
      implicit none
      class(vfs), intent(inout) :: this
      integer(IRL_SignedIndex_t) :: i,j,k
      integer :: ind,ii,jj,kk,icenter
      type(R2PNeigh_RectCub_type) :: neighborhood
      type(RectCub_type), dimension(0:26) :: neighborhood_cells
      type(SepVM_type), dimension(0:26) :: separated_volume_moments
      type(VMAN_type) :: volume_moments_and_normal
      real(WP) :: surface_area
      real(IRL_double), dimension(3) :: initial_norm
      real(IRL_double) :: initial_dist
      
      ! Get storage for voluem moments and normal
      call new(volume_moments_and_normal)
      
      ! Give ourselves an R2P neighborhood of 27 cells along with separated volume moments
      call new(neighborhood)
      do i=0,26
         call new(neighborhood_cells(i))
         call new(separated_volume_moments(i))
      end do
      
      ! Traverse domain and reconstruct interface
      do k=this%cfg%kmin_,this%cfg%kmax_
         do j=this%cfg%jmin_,this%cfg%jmax_
            do i=this%cfg%imin_,this%cfg%imax_
               
               ! Skip wall/bcond cells - bconds need to be provided elsewhere directly!
               if (this%mask(i,j,k).ne.0) cycle
               
               ! Handle full cells differently
               if (this%VF(i,j,k).lt.VFlo.or.this%VF(i,j,k).gt.VFhi) then
                  call setNumberOfPlanes(this%liquid_gas_interface(i,j,k),1)
                  call setPlane(this%liquid_gas_interface(i,j,k),0,[0.0_WP,0.0_WP,0.0_WP],sign(1.0_WP,this%VF(i,j,k)-0.5_WP))
                  cycle
               end if
               
               ! Prepare R2P neighborhood
               ind=0
               do kk=k-1,k+1
                  do jj=j-1,j+1
                     do ii=i-1,i+1
                        ! Skip true wall cells - bconds can be used here
                        if (this%mask(ii,jj,kk).eq.1) cycle
                        ! Add cell to our neighborhood
                        call addMember(neighborhood,neighborhood_cells(ind),separated_volume_moments(ind))
                        ! Build the cell
                        call construct_2pt(neighborhood_cells(ind),[this%cfg%x(ii),this%cfg%y(jj),this%cfg%z(kk)],[this%cfg%x(ii+1),this%cfg%y(jj+1),this%cfg%z(kk+1)])
                        call construct(separated_volume_moments(ind),[this%VF(ii,jj,kk)*this%cfg%vol(ii,jj,kk),this%Lbary(:,ii,jj,kk),(1.0_WP-this%VF(ii,jj,kk))*this%cfg%vol(ii,jj,kk),this%Gbary(:,ii,jj,kk)])
                        ! Trap and set stencil center
                        if (ii.eq.i.and.jj.eq.j.and.kk.eq.k) then
                           icenter=ind
                           call setCenterOfStencil(neighborhood,icenter)
                        end if
                        ! Increment counter
                        ind=ind+1
                     end do
                  end do
               end do
               surface_area=0.0_WP
               do ind=0,getSize(this%triangle_moments_storage(i,j,k))-1
                  call getMoments(this%triangle_moments_storage(i,j,k),ind,volume_moments_and_normal)
                  surface_area=surface_area+getVolume(volume_moments_and_normal)
               end do
               call setSurfaceArea(neighborhood,surface_area)
               
               ! Made it this far, we need a reconstruction - this builds the initial guess
               if (getSize(this%triangle_moments_storage(i,j,k)).gt.0) then
                  call reconstructAdvectedNormals(this%triangle_moments_storage(i,j,k),neighborhood,this%twoplane_threshold,this%liquid_gas_interface(i,j,k))
                  if (getNumberOfPlanes(this%liquid_gas_interface(i,j,k)).eq.1) then
                     call setNumberOfPlanes(this%liquid_gas_interface(i,j,k),1)
                     initial_norm=normalize(this%Gbary(:,i,j,k)-this%Lbary(:,i,j,k))
                     initial_dist=dot_product(initial_norm,[this%cfg%xm(i),this%cfg%ym(j),this%cfg%zm(k)])
                     call setPlane(this%liquid_gas_interface(i,j,k),0,initial_norm,initial_dist)
                     call matchVolumeFraction(neighborhood_cells(icenter),this%VF(i,j,k),this%liquid_gas_interface(i,j,k))
                  end if
               else
                  ! No interface was advected in our cell, use MoF
                  call reconstructMOF3D(neighborhood_cells(icenter),separated_volume_moments(icenter),this%liquid_gas_interface(i,j,k))
                  ! Surface area not set cause no advected moments, set for current MOF reconstruction
                  call setSurfaceArea(neighborhood,getSA(neighborhood_cells(icenter),this%liquid_gas_interface(i,j,k)))
               end if
               
               ! Perform R2P reconstruction
               call reconstructR2P3D(neighborhood,this%liquid_gas_interface(i,j,k))
               
               ! Clean up neighborhood
               call emptyNeighborhood(neighborhood)
               
            end do
         end do
      end do
      
      ! Synchronize across boundaries
      call this%sync_interface()
      
   end subroutine build_r2p
   
   
   !> ART reconstruction of a planar interface in mixed cells
   subroutine build_art(this)
      use mathtools, only: normalize
      implicit none
      class(vfs), intent(inout) :: this
      integer(IRL_SignedIndex_t) :: i,j,k
      integer :: ind,ii,jj,kk,icenter,info
      type(LVIRANeigh_RectCub_type) :: nh_lvr
      type(R2PNeigh_RectCub_type)   :: nh_r2p
      type(RectCub_type), dimension(0:26) :: neighborhood_cells
      real(IRL_double)  , dimension(0:26) :: liquid_volume_fraction
      type(SepVM_type), dimension(0:26) :: separated_volume_moments
      type(VMAN_type) :: volume_moments_and_normal
      real(WP) :: surface_area
      real(IRL_double), dimension(3) :: initial_norm
      real(IRL_double) :: initial_dist
      real(WP) :: fvol,xtmp,ytmp,ztmp
      real(WP), dimension(3)     :: fbary
      real(WP), dimension(3,3)   :: Imom
      real(WP), dimension(3)     :: d
      integer , parameter        :: order=3
      integer , parameter        :: lwork=102 ! dsyev optimal length (nb+2)*order, where block size nb=32
      real(WP), dimension(lwork) :: work
      
      ! Get storage for voluem moments and normal
      call new(volume_moments_and_normal)
      
      ! Give ourselves an R2P and an LVIRA neighborhood of 27 cells along with separated volume moments
      call new(nh_r2p)
      call new(nh_lvr)
      do i=0,26
         call new(neighborhood_cells(i))
         call new(separated_volume_moments(i))
      end do
      
      ! Traverse domain and reconstruct interface
      do k=this%cfg%kmin_,this%cfg%kmax_
         do j=this%cfg%jmin_,this%cfg%jmax_
            do i=this%cfg%imin_,this%cfg%imax_
               
               ! Skip wall/bcond cells - bconds need to be provided elsewhere directly!
               if (this%mask(i,j,k).ne.0) cycle
               
               ! Handle full cells differently
               if (this%VF(i,j,k).lt.VFlo.or.this%VF(i,j,k).gt.VFhi) then
                  call setNumberOfPlanes(this%liquid_gas_interface(i,j,k),1)
                  call setPlane(this%liquid_gas_interface(i,j,k),0,[0.0_WP,0.0_WP,0.0_WP],sign(1.0_WP,this%VF(i,j,k)-0.5_WP))
                  cycle
               end if
               
               ! Now identify the local topology from moments of inertia
               fvol=0.0_WP; fbary=0.0_WP; Imom=0.0_WP
               do kk=k-1,k+1
                  do jj=j-1,j+1
                     do ii=i-1,i+1
                        fvol =fvol +this%cfg%vol(ii,jj,kk)*this%VF(ii,jj,kk)
                        fbary=fbary+this%cfg%vol(ii,jj,kk)*this%VF(ii,jj,kk)*this%Lbary(:,ii,jj,kk)
                     end do
                  end do
               end do
               fbary=fbary/fvol
               do kk=k-1,k+1
                  do jj=j-1,j+1
                     do ii=i-1,i+1
                        xtmp=this%Lbary(1,ii,jj,kk)-fbary(1)
                        ytmp=this%Lbary(2,ii,jj,kk)-fbary(2)
                        ztmp=this%Lbary(3,ii,jj,kk)-fbary(3)
                        Imom(1,1)=Imom(1,1)+(ytmp**2+ztmp**2)*this%cfg%vol(ii,jj,kk)*this%VF(ii,jj,kk)
                        Imom(2,2)=Imom(2,2)+(xtmp**2+ztmp**2)*this%cfg%vol(ii,jj,kk)*this%VF(ii,jj,kk)
                        Imom(3,3)=Imom(3,3)+(xtmp**2+ytmp**2)*this%cfg%vol(ii,jj,kk)*this%VF(ii,jj,kk)
                        Imom(1,2)=Imom(1,2)-xtmp*ytmp*this%cfg%vol(ii,jj,kk)*this%VF(ii,jj,kk)
                        Imom(1,3)=Imom(1,3)-xtmp*ztmp*this%cfg%vol(ii,jj,kk)*this%VF(ii,jj,kk)
                        Imom(2,3)=Imom(2,3)-ytmp*ztmp*this%cfg%vol(ii,jj,kk)*this%VF(ii,jj,kk)
                     end do
                  end do
               end do
               call dsyev('V','U',order,Imom,order,d,work,lwork,info); d=max(0.0_WP,d)
               
               ! Apply different reconstruction for different topologies
               if (d(2).lt.this%art_threshold*sqrt(d(1)*d(3))) then
                  
                  ! ==================================================== !
                  ! THE SHAPE COULD BE SPHEROIDAL OR SHEET-LIKE, USE R2P !
                  ! ==================================================== !
                  ! Prepare R2P neighborhood
                  ind=0
                  do kk=k-1,k+1
                     do jj=j-1,j+1
                        do ii=i-1,i+1
                           ! Skip true wall cells - bconds can be used here
                           if (this%mask(ii,jj,kk).eq.1) cycle
                           ! Add cell to our neighborhood
                           call addMember(nh_r2p,neighborhood_cells(ind),separated_volume_moments(ind))
                           ! Build the cell
                           call construct_2pt(neighborhood_cells(ind),[this%cfg%x(ii),this%cfg%y(jj),this%cfg%z(kk)],[this%cfg%x(ii+1),this%cfg%y(jj+1),this%cfg%z(kk+1)])
                           call construct(separated_volume_moments(ind),[this%VF(ii,jj,kk)*this%cfg%vol(ii,jj,kk),this%Lbary(:,ii,jj,kk),(1.0_WP-this%VF(ii,jj,kk))*this%cfg%vol(ii,jj,kk),this%Gbary(:,ii,jj,kk)])
                           ! Trap and set stencil center
                           if (ii.eq.i.and.jj.eq.j.and.kk.eq.k) then
                              icenter=ind
                              call setCenterOfStencil(nh_r2p,icenter)
                           end if
                           ! Increment counter
                           ind=ind+1
                        end do
                     end do
                  end do
                  surface_area=0.0_WP
                  do ind=0,getSize(this%triangle_moments_storage(i,j,k))-1
                     call getMoments(this%triangle_moments_storage(i,j,k),ind,volume_moments_and_normal)
                     surface_area=surface_area+getVolume(volume_moments_and_normal)
                  end do
                  call setSurfaceArea(nh_r2p,surface_area)
                  
                  ! Made it this far, we need a reconstruction - this builds the initial guess
                  if (getSize(this%triangle_moments_storage(i,j,k)).gt.0) then
                     call reconstructAdvectedNormals(this%triangle_moments_storage(i,j,k),nh_r2p,this%twoplane_threshold,this%liquid_gas_interface(i,j,k))
                     if (getNumberOfPlanes(this%liquid_gas_interface(i,j,k)).eq.1) then
                        call setNumberOfPlanes(this%liquid_gas_interface(i,j,k),1)
                        initial_norm=normalize(this%Gbary(:,i,j,k)-this%Lbary(:,i,j,k))
                        initial_dist=dot_product(initial_norm,[this%cfg%xm(i),this%cfg%ym(j),this%cfg%zm(k)])
                        call setPlane(this%liquid_gas_interface(i,j,k),0,initial_norm,initial_dist)
                        call matchVolumeFraction(neighborhood_cells(icenter),this%VF(i,j,k),this%liquid_gas_interface(i,j,k))
                     end if
                  else
                     ! No interface was advected in our cell, use MoF
                     call reconstructMOF3D(neighborhood_cells(icenter),separated_volume_moments(icenter),this%liquid_gas_interface(i,j,k))
                     ! Surface area not set cause no advected moments, set for current MOF reconstruction
                     call setSurfaceArea(nh_r2p,getSA(neighborhood_cells(icenter),this%liquid_gas_interface(i,j,k)))
                  end if
                  
                  ! Perform R2P reconstruction
                  call reconstructR2P3D(nh_r2p,this%liquid_gas_interface(i,j,k))
                  
                  ! Clean up neighborhood
                  call emptyNeighborhood(nh_r2p)
                  
               else
                  
                  ! ===================================== !
                  ! THE SHAPE IS LIGAMENT-LIKE, USE LVIRA !
                  ! ===================================== !
                  ! Set neighborhood_cells and liquid_volume_fraction to current correct values
                  ind=0
                  do kk=k-1,k+1
                     do jj=j-1,j+1
                        do ii=i-1,i+1
                           ! Skip true wall cells - bconds can be used here
                           if (this%mask(ii,jj,kk).eq.1) cycle
                           ! Add cell to neighborhood
                           call addMember(nh_lvr,neighborhood_cells(ind),liquid_volume_fraction(ind))
                           ! Build the cell
                           call construct_2pt(neighborhood_cells(ind),[this%cfg%x(ii),this%cfg%y(jj),this%cfg%z(kk)],[this%cfg%x(ii+1),this%cfg%y(jj+1),this%cfg%z(kk+1)])
                           ! Assign volume fraction
                           liquid_volume_fraction(ind)=this%VF(ii,jj,kk)
                           ! Trap and set stencil center
                           if (ii.eq.i.and.jj.eq.j.and.kk.eq.k) then
                              icenter=ind
                              call setCenterOfStencil(nh_lvr,icenter)
                           end if
                           ! Increment counter
                           ind=ind+1
                        end do
                     end do
                  end do
                  
                  ! Formulate initial guess
                  call setNumberOfPlanes(this%liquid_gas_interface(i,j,k),1)
                  initial_norm=normalize(this%Gbary(:,i,j,k)-this%Lbary(:,i,j,k))
                  initial_dist=dot_product(initial_norm,[this%cfg%xm(i),this%cfg%ym(j),this%cfg%zm(k)])
                  call setPlane(this%liquid_gas_interface(i,j,k),0,initial_norm,initial_dist)
                  call matchVolumeFraction(neighborhood_cells(icenter),this%VF(i,j,k),this%liquid_gas_interface(i,j,k))
                  
                  ! Perform the reconstruction
                  call reconstructLVIRA3D(nh_lvr,this%liquid_gas_interface(i,j,k))
                  
                  ! Clean up neighborhood
                  call emptyNeighborhood(nh_lvr)
                  
               end if
               
            end do
         end do
      end do
      
      ! Synchronize across boundaries
      call this%sync_interface()
      
   end subroutine build_art
   
   
   !> Set all domain boundaries to full liquid/gas based on VOF value
   subroutine set_full_bcond(this)
      implicit none
      class(vfs), intent(inout) :: this
      integer :: i,j,k
      ! In X-
      if (.not.this%cfg%xper.and.this%cfg%iproc.eq.1) then
         do k=this%cfg%kmino_,this%cfg%kmaxo_
            do j=this%cfg%jmino_,this%cfg%jmaxo_
               do i=this%cfg%imino,this%cfg%imin-1
                  call setNumberOfPlanes(this%liquid_gas_interface(i,j,k),1)
                  call setPlane(this%liquid_gas_interface(i,j,k),0,[0.0_WP,0.0_WP,0.0_WP],sign(1.0_WP,this%VF(i,j,k)-0.5_WP))
               end do
            end do
         end do
      end if
      ! In X+
      if (.not.this%cfg%xper.and.this%cfg%iproc.eq.this%cfg%npx) then
         do k=this%cfg%kmino_,this%cfg%kmaxo_
            do j=this%cfg%jmino_,this%cfg%jmaxo_
               do i=this%cfg%imax+1,this%cfg%imaxo
                  call setNumberOfPlanes(this%liquid_gas_interface(i,j,k),1)
                  call setPlane(this%liquid_gas_interface(i,j,k),0,[0.0_WP,0.0_WP,0.0_WP],sign(1.0_WP,this%VF(i,j,k)-0.5_WP))
               end do
            end do
         end do
      end if
      ! In Y-
      if (.not.this%cfg%yper.and.this%cfg%jproc.eq.1) then
         do k=this%cfg%kmino_,this%cfg%kmaxo_
            do j=this%cfg%jmino,this%cfg%jmin-1
               do i=this%cfg%imino_,this%cfg%imaxo_
                  call setNumberOfPlanes(this%liquid_gas_interface(i,j,k),1)
                  call setPlane(this%liquid_gas_interface(i,j,k),0,[0.0_WP,0.0_WP,0.0_WP],sign(1.0_WP,this%VF(i,j,k)-0.5_WP))
               end do
            end do
         end do
      end if
      ! In Y+
      if (.not.this%cfg%yper.and.this%cfg%jproc.eq.this%cfg%npy) then
         do k=this%cfg%kmino_,this%cfg%kmaxo_
            do j=this%cfg%jmax+1,this%cfg%jmaxo
               do i=this%cfg%imino_,this%cfg%imaxo_
                  call setNumberOfPlanes(this%liquid_gas_interface(i,j,k),1)
                  call setPlane(this%liquid_gas_interface(i,j,k),0,[0.0_WP,0.0_WP,0.0_WP],sign(1.0_WP,this%VF(i,j,k)-0.5_WP))
               end do
            end do
         end do
      end if
      ! In Z-
      if (.not.this%cfg%zper.and.this%cfg%kproc.eq.1) then
         do k=this%cfg%kmino,this%cfg%kmin-1
            do j=this%cfg%jmino_,this%cfg%jmaxo_
               do i=this%cfg%imino_,this%cfg%imaxo_
                  call setNumberOfPlanes(this%liquid_gas_interface(i,j,k),1)
                  call setPlane(this%liquid_gas_interface(i,j,k),0,[0.0_WP,0.0_WP,0.0_WP],sign(1.0_WP,this%VF(i,j,k)-0.5_WP))
               end do
            end do
         end do
      end if
      ! In Z+
      if (.not.this%cfg%zper.and.this%cfg%kproc.eq.this%cfg%npz) then
         do k=this%cfg%kmax+1,this%cfg%kmaxo
            do j=this%cfg%jmino_,this%cfg%jmaxo_
               do i=this%cfg%imino_,this%cfg%imaxo_
                  call setNumberOfPlanes(this%liquid_gas_interface(i,j,k),1)
                  call setPlane(this%liquid_gas_interface(i,j,k),0,[0.0_WP,0.0_WP,0.0_WP],sign(1.0_WP,this%VF(i,j,k)-0.5_WP))
               end do
            end do
         end do
      end if
   end subroutine set_full_bcond
   
   
   !> Polygonalization of the IRL interface (calculates SD at the same time)
   !> Here, only mask=1 is skipped (i.e., real walls), so bconds should be handled
   subroutine polygonalize_interface(this)
      implicit none
      class(vfs), intent(inout) :: this
      integer :: i,j,k,n
      real(WP) :: tsd
      type(RectCub_type) :: cell
      real(WP), dimension(1:3,1:4) :: vert
      real(WP), dimension(1:3) :: norm
      
      ! Create a cell object
      call new(cell)
      
      ! Loop over full domain and form polygon
      do k=this%cfg%kmino_,this%cfg%kmaxo_
         do j=this%cfg%jmino_,this%cfg%jmaxo_
            do i=this%cfg%imino_,this%cfg%imaxo_
               ! Zero out the polygons
               do n=1,max_interface_planes
                  call zeroPolygon(this%interface_polygon(n,i,j,k))
               end do
               ! Skip wall cells only here
               if (this%mask(i,j,k).eq.1) cycle
               ! Create polygons for cells with interfaces, zero for those without
               if (this%VF(i,j,k).ge.VFlo.and.this%VF(i,j,k).le.VFhi) then
                  call construct_2pt(cell,[this%cfg%x(i),this%cfg%y(j),this%cfg%z(k)],[this%cfg%x(i+1),this%cfg%y(j+1),this%cfg%z(k+1)])
                  do n=1,getNumberOfPlanes(this%liquid_gas_interface(i,j,k))
                     call getPoly(cell,this%liquid_gas_interface(i,j,k),n-1,this%interface_polygon(n,i,j,k))
                  end do
               end if
            end do
         end do
      end do
      
      ! Find inferface between filled and empty cells on x-face
      do k=this%cfg%kmino_,this%cfg%kmaxo_
         do j=this%cfg%jmino_,this%cfg%jmaxo_
            do i=this%cfg%imino_+1,this%cfg%imaxo_
               if (this%VF(i,j,k).lt.VFlo.and.this%VF(i-1,j,k).gt.VFhi.or.this%VF(i,j,k).gt.VFhi.and.this%VF(i-1,j,k).lt.VFlo) then
                  if (this%mask(i,j,k).eq.1.or.this%mask(i-1,j,k).eq.1) cycle
                  norm=[sign(1.0_WP,0.5_WP-this%VF(i,j,k)),0.0_WP,0.0_WP]
                  call setNumberOfPlanes(this%liquid_gas_interface(i,j,k),1)
                  call setPlane(this%liquid_gas_interface(i,j,k),0,norm,sign(1.0_WP,0.5_WP-this%VF(i,j,k))*this%cfg%x(i))
                  vert(:,1)=[this%cfg%x(i),this%cfg%y(j  ),this%cfg%z(k  )]
                  vert(:,2)=[this%cfg%x(i),this%cfg%y(j+1),this%cfg%z(k  )]
                  vert(:,3)=[this%cfg%x(i),this%cfg%y(j+1),this%cfg%z(k+1)]
                  vert(:,4)=[this%cfg%x(i),this%cfg%y(j  ),this%cfg%z(k+1)]
                  call construct(this%interface_polygon(1,i,j,k),4,vert)
                  call setPlaneOfExistence(this%interface_polygon(1,i,j,k),getPlane(this%liquid_gas_interface(i,j,k),0))
                  if (this%VF(i,j,k).gt.VFhi) call reversePtOrdering(this%interface_polygon(1,i,j,k))
               end if
            end do
         end do
      end do
      
      ! Find inferface between filled and empty cells on y-face
      do k=this%cfg%kmino_,this%cfg%kmaxo_
         do j=this%cfg%jmino_+1,this%cfg%jmaxo_
            do i=this%cfg%imino_,this%cfg%imaxo_
               if (this%VF(i,j,k).lt.VFlo.and.this%VF(i,j-1,k).gt.VFhi.or.this%VF(i,j,k).gt.VFhi.and.this%VF(i,j-1,k).lt.VFlo) then
                  if (this%mask(i,j,k).eq.1.or.this%mask(i,j-1,k).eq.1) cycle
                  norm=[0.0_WP,sign(1.0_WP,0.5_WP-this%VF(i,j,k)),0.0_WP]
                  call setNumberOfPlanes(this%liquid_gas_interface(i,j,k),1)
                  call setPlane(this%liquid_gas_interface(i,j,k),0,norm,sign(1.0_WP,0.5_WP-this%VF(i,j,k))*this%cfg%y(j))
                  vert(:,1)=[this%cfg%x(i  ),this%cfg%y(j),this%cfg%z(k  )]
                  vert(:,2)=[this%cfg%x(i  ),this%cfg%y(j),this%cfg%z(k+1)]
                  vert(:,3)=[this%cfg%x(i+1),this%cfg%y(j),this%cfg%z(k+1)]
                  vert(:,4)=[this%cfg%x(i+1),this%cfg%y(j),this%cfg%z(k  )]
                  call construct(this%interface_polygon(1,i,j,k),4,vert)
                  call setPlaneOfExistence(this%interface_polygon(1,i,j,k),getPlane(this%liquid_gas_interface(i,j,k),0))
                  if (this%VF(i,j,k).gt.VFhi) call reversePtOrdering(this%interface_polygon(1,i,j,k))
               end if
            end do
         end do
      end do
      
      ! Find inferface between filled and empty cells on z-face
      do k=this%cfg%kmino_+1,this%cfg%kmaxo_
         do j=this%cfg%jmino_,this%cfg%jmaxo_
            do i=this%cfg%imino_,this%cfg%imaxo_
               if (this%VF(i,j,k).lt.VFlo.and.this%VF(i,j,k-1).gt.VFhi.or.this%VF(i,j,k).gt.VFhi.and.this%VF(i,j,k-1).lt.VFlo) then
                  if (this%mask(i,j,k).eq.1.or.this%mask(i,j,k-1).eq.1) cycle
                  norm=[0.0_WP,0.0_WP,sign(1.0_WP,0.5_WP-this%VF(i,j,k))]
                  call setNumberOfPlanes(this%liquid_gas_interface(i,j,k),1)
                  call setPlane(this%liquid_gas_interface(i,j,k),0,norm,sign(1.0_WP,0.5_WP-this%VF(i,j,k))*this%cfg%z(k))
                  vert(:,1)=[this%cfg%x(i  ),this%cfg%y(j  ),this%cfg%z(k)]
                  vert(:,2)=[this%cfg%x(i+1),this%cfg%y(j  ),this%cfg%z(k)]
                  vert(:,3)=[this%cfg%x(i+1),this%cfg%y(j+1),this%cfg%z(k)]
                  vert(:,4)=[this%cfg%x(i  ),this%cfg%y(j+1),this%cfg%z(k)]
                  call construct(this%interface_polygon(1,i,j,k),4,vert)
                  call setPlaneOfExistence(this%interface_polygon(1,i,j,k),getPlane(this%liquid_gas_interface(i,j,k),0))
                  if (this%VF(i,j,k).gt.VFhi) call reversePtOrdering(this%interface_polygon(1,i,j,k))
               end if
            end do
         end do
      end do
      
      ! Now compute surface area divided by cell volume
      this%SDpoly=0.0_WP
      do k=this%cfg%kmino_,this%cfg%kmaxo_
         do j=this%cfg%jmino_,this%cfg%jmaxo_
            do i=this%cfg%imino_,this%cfg%imaxo_
               if (this%mask(i,j,k).eq.1) cycle
               tsd=0.0_WP
               do n=1,getNumberOfPlanes(this%liquid_gas_interface(i,j,k))
                  if (getNumberOfVertices(this%interface_polygon(n,i,j,k)).gt.0) then
                     tsd=tsd+abs(calculateVolume(this%interface_polygon(n,i,j,k)))
                  end if
               end do
               this%SDpoly(i,j,k)=tsd/this%cfg%vol(i,j,k)
            end do
         end do
      end do
      
   end subroutine polygonalize_interface
   
   
   !> Update a surfmesh object from our current polygons
   subroutine update_surfmesh(this,smesh)
      use surfmesh_class, only: surfmesh
      implicit none
      class(vfs), intent(inout) :: this
      class(surfmesh), intent(inout) :: smesh
      integer :: i,j,k,n,shape,nv,np,nplane
      real(WP), dimension(3) :: tmp_vert
      
      ! Reset surface mesh storage
      call smesh%reset()
      
      ! First pass to count how many vertices and polygons are inside our processor
      nv=0; np=0
      do k=this%cfg%kmin_,this%cfg%kmax_
         do j=this%cfg%jmin_,this%cfg%jmax_
            do i=this%cfg%imin_,this%cfg%imax_
               do nplane=1,getNumberOfPlanes(this%liquid_gas_interface(i,j,k))
                  shape=getNumberOfVertices(this%interface_polygon(nplane,i,j,k))
                  if (shape.gt.0) then
                     nv=nv+shape
                     np=np+1
                  end if
               end do
            end do
         end do
      end do
      
      ! Reallocate storage and fill out arrays
      if (np.gt.0) then
         call smesh%set_size(nvert=nv,npoly=np)
         allocate(smesh%polyConn(smesh%nVert)) ! Also allocate naive connectivity
         nv=0; np=0
         do k=this%cfg%kmin_,this%cfg%kmax_
            do j=this%cfg%jmin_,this%cfg%jmax_
               do i=this%cfg%imin_,this%cfg%imax_
                  do nplane=1,getNumberOfPlanes(this%liquid_gas_interface(i,j,k))
                     shape=getNumberOfVertices(this%interface_polygon(nplane,i,j,k))
                     if (shape.gt.0) then
                        ! Increment polygon counter
                        np=np+1
                        smesh%polySize(np)=shape
                        ! Loop over its vertices and add them
                        do n=1,shape
                           tmp_vert=getPt(this%interface_polygon(nplane,i,j,k),n-1)
                           ! Increment node counter
                           nv=nv+1
                           smesh%xVert(nv)=tmp_vert(1)
                           smesh%yVert(nv)=tmp_vert(2)
                           smesh%zVert(nv)=tmp_vert(3)
                           smesh%polyConn(nv)=nv
                        end do
                     end if
                  end do
               end do
            end do
         end do
      else
         ! Add a zero-area triangle if this proc doesn't have one
         np=1; nv=3
         call smesh%set_size(nvert=nv,npoly=np)
         allocate(smesh%polyConn(smesh%nVert)) ! Also allocate naive connectivity
         smesh%xVert(1:3)=this%cfg%x(this%cfg%imin)
         smesh%yVert(1:3)=this%cfg%y(this%cfg%jmin)
         smesh%zVert(1:3)=this%cfg%z(this%cfg%kmin)
         smesh%polySize(1)=3
         smesh%polyConn(1:3)=[1,2,3]
      end if
      
   end subroutine update_surfmesh
   
   
   !> Calculate distance from polygonalized interface inside the band
   !> Domain edges are not done here
   subroutine distance_from_polygon(this)
      implicit none
      class(vfs), intent(inout) :: this
      integer :: ni,i,j,k,ii,jj,kk,index
      real(IRL_double), dimension(3) :: pos,nearest_pt
      
      ! First reset distance
      this%G=huge(1.0_WP)
      
      ! Loop over 1/2-band
      do index=1,sum(this%band_count(0:distance_band))
         i=this%band_map(1,index)
         j=this%band_map(2,index)
         k=this%band_map(3,index)
         ! Get cell centroid location
         pos=[this%cfg%xm(i),this%cfg%ym(j),this%cfg%zm(k)]
         ! Loop over neighboring polygons and compute distance
         do kk=k-2,k+2
            do jj=j-2,j+2
               do ii=i-2,i+2
                  do ni=1,getNumberOfPlanes(this%liquid_gas_interface(ii,jj,kk))
                     if (getNumberOfVertices(this%interface_polygon(ni,ii,jj,kk)).ne.0) then
                        nearest_pt=calculateNearestPtOnSurface(this%interface_polygon(ni,ii,jj,kk),pos)
                        nearest_pt=pos-nearest_pt
                        this%G(i,j,k)=min(this%G(i,j,k),dot_product(nearest_pt,nearest_pt))
                     end if
                  end do
               end do
            end do
         end do
         this%G(i,j,k)=sqrt(this%G(i,j,k))
         ! Only need to consult planes in own cell to know sign
         ! Even "empty" cells have one plane, which is really far away from it..
         if (.not.isPtInt(pos,this%liquid_gas_interface(i,j,k))) this%G(i,j,k)=-this%G(i,j,k)
      end do
      
      ! Clip distance field and sign it properly
      do k=this%cfg%kmin_,this%cfg%kmax_
         do j=this%cfg%jmin_,this%cfg%jmax_
            do i=this%cfg%imin_,this%cfg%imax_
               if (abs(this%G(i,j,k)).gt.this%Gclip) this%G(i,j,k)=sign(this%Gclip,this%VF(i,j,k)-0.5_WP)
            end do
         end do
      end do
      
      ! Sync boundaries
      call this%cfg%sync(this%G)
      
   end subroutine distance_from_polygon
   
   
   !> Calculate subcell phasic volumes from reconstructed interface
   !> Here, only mask=1 is skipped (i.e., real walls), so bconds are handled
   subroutine subcell_vol(this)
      implicit none
      class(vfs), intent(inout) :: this
      integer :: i,j,k,ii,jj,kk
      real(WP), dimension(0:2) :: subx,suby,subz
      type(RectCub_type) :: cell
      type(SepVM_type) :: separated_volume_moments
      
      ! Allocate IRL objects for moment calculation
      call new(cell)
      call new(separated_volume_moments)
      
      ! Compute subcell liquid and gas information
      do k=this%cfg%kmino_,this%cfg%kmaxo_
         do j=this%cfg%jmino_,this%cfg%jmaxo_
            do i=this%cfg%imino_,this%cfg%imaxo_
               ! Deal with walls only - we do compute inside bconds here
               if (this%mask(i,j,k).eq.1) then
                  this%Lvol(:,:,:,i,j,k)=0.0_WP
                  this%Gvol(:,:,:,i,j,k)=0.0_WP
                  cycle
               end if
               ! Deal with other cells
               if (this%VF(i,j,k).gt.VFhi) then
                  this%Lvol(:,:,:,i,j,k)=0.125_WP*this%cfg%vol(i,j,k)
                  this%Gvol(:,:,:,i,j,k)=0.0_WP
               else if (this%VF(i,j,k).lt.VFlo) then
                  this%Lvol(:,:,:,i,j,k)=0.0_WP
                  this%Gvol(:,:,:,i,j,k)=0.125_WP*this%cfg%vol(i,j,k)
               else
                  ! Prepare subcell extent
                  subx=[this%cfg%x(i),this%cfg%xm(i),this%cfg%x(i+1)]
                  suby=[this%cfg%y(j),this%cfg%ym(j),this%cfg%y(j+1)]
                  subz=[this%cfg%z(k),this%cfg%zm(k),this%cfg%z(k+1)]
                  ! Loop over sub-cells
                  do kk=0,1
                     do jj=0,1
                        do ii=0,1
                           call construct_2pt(cell,[subx(ii),suby(jj),subz(kk)],[subx(ii+1),suby(jj+1),subz(kk+1)])
                           call getNormMoments(cell,this%liquid_gas_interface(i,j,k),separated_volume_moments)
                           this%Lvol(ii,jj,kk,i,j,k)=getVolume(separated_volume_moments,0)
                           this%Gvol(ii,jj,kk,i,j,k)=getVolume(separated_volume_moments,1)
                        end do
                     end do
                  end do
               end if
            end do
         end do
      end do
      
   end subroutine subcell_vol
   
   
   !> Reset volumetric moments based on reconstructed interface
   !> NGA finishes this with a comm - I removed it as it does not seem useful
   subroutine reset_volume_moments(this)
      implicit none
      class(vfs), intent(inout) :: this
      integer :: i,j,k
      type(RectCub_type) :: cell
      type(SepVM_type) :: separated_volume_moments
      
      ! Calculate volume moments and store
      call new(cell)
      call new(separated_volume_moments)
      do k=this%cfg%kmino_,this%cfg%kmaxo_
         do j=this%cfg%jmino_,this%cfg%jmaxo_
            do i=this%cfg%imino_,this%cfg%imaxo_
               ! Handle pure wall cells
               if (this%mask(i,j,k).eq.1) then
                  this%VF(i,j,k)     =0.0_WP
                  this%Lbary(:,i,j,k)=[this%cfg%xm(i),this%cfg%ym(j),this%cfg%zm(k)]
                  this%Gbary(:,i,j,k)=[this%cfg%xm(i),this%cfg%ym(j),this%cfg%zm(k)]
                  cycle
               end if
               ! Form the grid cell
               call construct_2pt(cell,[this%cfg%x(i),this%cfg%y(j),this%cfg%z(k)],[this%cfg%x(i+1),this%cfg%y(j+1),this%cfg%z(k+1)])
               ! Cut it by the current interface(s)
               call getNormMoments(cell,this%liquid_gas_interface(i,j,k),separated_volume_moments)
               ! Recover relevant moments
               this%VF(i,j,k)     =getVolumePtr(separated_volume_moments,0)/this%cfg%vol(i,j,k)
               this%Lbary(:,i,j,k)=getCentroid(separated_volume_moments,0)
               this%Gbary(:,i,j,k)=getCentroid(separated_volume_moments,1)
               ! Clean up
               if (this%VF(i,j,k).lt.VFlo) then
                  this%VF(i,j,k)     =0.0_WP
                  this%Lbary(:,i,j,k)=[this%cfg%xm(i),this%cfg%ym(j),this%cfg%zm(k)]
                  this%Gbary(:,i,j,k)=[this%cfg%xm(i),this%cfg%ym(j),this%cfg%zm(k)]
               end if
               if (this%VF(i,j,k).gt.VFhi) then
                  this%VF(i,j,k)     =1.0_WP
                  this%Lbary(:,i,j,k)=[this%cfg%xm(i),this%cfg%ym(j),this%cfg%zm(k)]
                  this%Gbary(:,i,j,k)=[this%cfg%xm(i),this%cfg%ym(j),this%cfg%zm(k)]
               end if
            end do
         end do
      end do
      
      ! NGA had comms here: unclear to me why it would be necessary...
      ! Synchronize VF field
      !call this%cfg%sync(this%VF)
      ! Synchronize and clean-up barycenter fields
      !call this%sync_and_clean_barycenters()
      
   end subroutine reset_volume_moments
   
   
   !> Compute curvature from a least squares fit of the IRL surface
   subroutine get_curvature(this)
      implicit none
      class(vfs), intent(inout) :: this
      integer :: i,j,k,n
      real(WP), dimension(max_interface_planes) :: mycurv,mysurf
      real(WP), dimension(max_interface_planes,3) :: mynorm
      real(WP), dimension(3) :: csn,sn
      ! Reset curvature
      this%curv=0.0_WP
      ! Traverse interior domain and compute curvature in cells with polygons
      do k=this%cfg%kmin_,this%cfg%kmax_
         do j=this%cfg%jmin_,this%cfg%jmax_
            do i=this%cfg%imin_,this%cfg%imax_
               ! Zero out curvature and surface storage
               mycurv=0.0_WP; mysurf=0.0_WP; mynorm=0.0_WP
               ! Get a curvature for each plane
               do n=1,getNumberOfPlanes(this%liquid_gas_interface(i,j,k))
                  ! Skip empty polygon
                  if (getNumberOfVertices(this%interface_polygon(n,i,j,k)).eq.0) cycle
                  ! Perform LSQ PLIC barycenter fitting to get curvature
                  call this%paraboloid_fit(i,j,k,n,mycurv(n))
                  ! Perform PLIC surface fitting to get curvature
                  !call this%paraboloid_integral_fit(i,j,k,n,mycurv(n))
                  ! Also store surface and normal
                  mysurf(n)  =abs(calculateVolume(this%interface_polygon(n,i,j,k)))
                  mynorm(n,:)=    calculateNormal(this%interface_polygon(n,i,j,k))
               end do
               ! Oriented-surface-average curvature
               !csn=0.0_WP; sn=0.0_WP
               !do n=1,getNumberOfPlanes(this%liquid_gas_interface(i,j,k))
               !   csn=csn+mysurf(n)*mynorm(n,:)*mycurv(n)
               !   sn = sn+mysurf(n)*mynorm(n,:)
               !end do
               !if (dot_product(sn,sn).gt.10.0_WP*tiny(1.0_WP)) this%curv(i,j,k)=dot_product(csn,sn)/dot_product(sn,sn)
               ! Surface-averaged curvature
               if (sum(mysurf).gt.0.0_WP) this%curv(i,j,k)=sum(mysurf*mycurv)/sum(mysurf)
               ! Curvature of largest surface
               !if (mysurf(maxloc(mysurf,1)).gt.0.0_WP) this%curv(i,j,k)=mycurv(maxloc(mysurf,1))
               ! Largest curvature
               !this%curv(i,j,k)=mycurv(maxloc(abs(mycurv),1))
               ! Smallest curvature
               !if (getNumberOfPlanes(this%liquid_gas_interface(i,j,k)).eq.2) then
               !   this%curv(i,j,k)=mycurv(minloc(abs(mycurv),1))
               !else
               !   this%curv(i,j,k)=mycurv(1)
               !end if
               ! Clip curvature - may not be needed if we select polygons carefully
               this%curv(i,j,k)=max(min(this%curv(i,j,k),this%maxcurv_times_mesh/this%cfg%meshsize(i,j,k)),-this%maxcurv_times_mesh/this%cfg%meshsize(i,j,k))
            end do
         end do
      end do
      ! Synchronize boundaries
      call this%cfg%sync(this%curv)
   end subroutine get_curvature
   
   
   !> Perform local paraboloid fit of IRL surface in pointwise sense
   subroutine paraboloid_fit(this,i,j,k,iplane,mycurv)
      use mathtools, only: normalize,cross_product
      implicit none
      ! In/out variables
      class(vfs), intent(inout) :: this
      integer,  intent(in)  :: i,j,k,iplane
      real(WP), intent(out) :: mycurv
      ! Variables used to process the polygonal surface
      real(WP), dimension(3) :: pref,nref,tref,sref
      real(WP), dimension(3) :: ploc,nloc
      real(WP), dimension(3) :: buf
      real(WP) :: surf,ww
      integer :: n,ii,jj,kk,ndata,info
      ! Storage for least squares problem
      real(WP), dimension(125,6) :: A=0.0_WP
      real(WP), dimension(125)   :: b=0.0_WP
      real(WP), dimension(6)     :: sol
      real(WP), dimension(200)   :: work
      ! Curvature evaluation
      real(WP) :: dF_dt,dF_ds,ddF_dtdt,ddF_dsds,ddF_dtds
      
      ! Store polygon centroid - this is our reference point
      pref=calculateCentroid(this%interface_polygon(iplane,i,j,k))
      
      ! Create local basis from polygon normal
      nref=calculateNormal(this%interface_polygon(iplane,i,j,k))
      select case (maxloc(abs(nref),1))
      case (1); tref=normalize([+nref(2),-nref(1),0.0_WP])
      case (2); tref=normalize([0.0_WP,+nref(3),-nref(2)])
      case (3); tref=normalize([-nref(3),0.0_WP,+nref(1)])
      end select; sref=cross_product(nref,tref)
      
      ! Collect all data
      ndata=0
      do kk=k-2,k+2
         do jj=j-2,j+2
            do ii=i-2,i+2
               
               ! Skip the cell if it's a true wall
               if (this%mask(ii,jj,kk).eq.1) cycle
               
               ! Check all planes
               do n=1,getNumberOfPlanes(this%liquid_gas_interface(ii,jj,kk))
                  
                  ! Skip empty polygon
                  if (getNumberOfVertices(this%interface_polygon(n,ii,jj,kk)).eq.0) cycle
                  
                  ! Get local polygon normal
                  nloc=calculateNormal(this%interface_polygon(n,ii,jj,kk))
                  
                  ! Store triangle centroid, and surface
                  ploc=    calculateCentroid(this%interface_polygon(n,ii,jj,kk))
                  surf=abs(calculateVolume  (this%interface_polygon(n,ii,jj,kk)))/this%cfg%meshsize(i,j,k)**2
                  
                  ! Transform polygon barycenter to a local coordinate system
                  buf=(ploc-pref)/this%cfg%meshsize(i,j,k); ploc=[dot_product(buf,nref),dot_product(buf,tref),dot_product(buf,sref)]
                  
                  ! Distance from ref point AND projected surface weighting (clipped to ensure positivity)
                  ww=surf*max(dot_product(nloc,nref),0.0_WP)*wgauss(sqrt(dot_product(ploc,ploc)),2.5_WP)
                  
                  ! If we have data, add it to the LS problem
                  if (ww.gt.0.0_WP) then
                     ! Increment counter
                     ndata=ndata+1
                     ! Store least squares matrix and RHS
                     A(ndata,1)=sqrt(ww)*1.0_WP
                     A(ndata,2)=sqrt(ww)*ploc(2)
                     A(ndata,3)=sqrt(ww)*ploc(3)
                     A(ndata,4)=sqrt(ww)*0.5_WP*ploc(2)*ploc(2)
                     A(ndata,5)=sqrt(ww)*0.5_WP*ploc(3)*ploc(3)
                     A(ndata,6)=sqrt(ww)*1.0_WP*ploc(2)*ploc(3)
                     b(ndata  )=sqrt(ww)*ploc(1)
                  end if
                  
               end do
               
            end do
         end do
      end do
      
      ! Solve for surface as n=F(t,s)=b1+b2*t+b3*s+b4*t^2+b5*s^2+b6*t*s using Lapack
      call dgels('N',ndata,6,1,A,125,b,125,work,200,info); sol=b(1:6)
      
      ! Get the curvature at (t,s)=(0,0)
      dF_dt=sol(2)+sol(4)*0.0_WP+sol(6)*0.0_WP; ddF_dtdt=sol(4)
      dF_ds=sol(3)+sol(5)*0.0_WP+sol(6)*0.0_WP; ddF_dsds=sol(5)
      ddF_dtds=sol(6)
      mycurv=-((1.0_WP+dF_dt**2)*ddF_dsds-2.0_WP*dF_dt*dF_ds*ddF_dtds+(1.0_WP+dF_ds**2)*ddF_dtdt)/(1.0_WP+dF_dt**2+dF_ds**2)**(1.5_WP)
      mycurv=mycurv/this%cfg%meshsize(i,j,k)
      
   contains
      
      ! Some weighting function - h=0.75 looks okay
      real(WP) function wkernel(d,h)
         implicit none
         real(WP), intent(in) :: d,h
         wkernel=(1.0_WP+(d/h)**2)**(-1.4_WP)
      end function wkernel
      
      ! Tri-cubic Weighting function - h=2 looks okay
      real(WP) function tricubic(d,h)
         implicit none
         real(WP), intent(in) :: d,h
         if (d.ge.h) then
            tricubic=0.0_WP
         else
            tricubic=(1.0_WP-(d/h)**3)**3
         end if
      end function tricubic
      
      ! Quasi-Gaussian weighting function - h=2.5 looks okay
      real(WP) function wgauss(d,h)
         implicit none
         real(WP), intent(in) :: d,h
         if (d.ge.h) then
            wgauss=0.0_WP
         else
            wgauss=(1.0_WP+4.0_WP*d/h)*(1.0_WP-d/h)**4
         end if
      end function wgauss
      
   end subroutine paraboloid_fit


   !> Perform local paraboloid fit of IRL surface in integral sense
   subroutine paraboloid_integral_fit(this,i,j,k,iplane,mycurv)
      use mathtools, only: normalize,cross_product
      implicit none
      ! In/out variables
      class(vfs), intent(inout) :: this
      integer,  intent(in)  :: i,j,k,iplane
      real(WP), intent(out) :: mycurv
      ! Variables used to process the polygons
      real(WP), dimension(3) :: pref,nref,tref,sref
      real(WP), dimension(3) :: vert1,vert2,ploc,nloc
      real(WP), dimension(3) :: buf,reconst_plane_coeffs
      integer :: nplane,shape,n,ii,jj,kk,ai,aj
      real(WP), dimension(6) :: integrals
      real(WP) :: xv,xvn,yv,yvn,ww,b_dot_sum
      ! Storage for symmetric problem
      real(WP), dimension(6,6) :: A
      integer , dimension(6)   :: ipiv
      real(WP), dimension(6)   :: b
      real(WP), dimension(6)   :: sol
      real(WP), dimension(:), allocatable :: work
      real(WP), dimension(1)   :: lwork_query
      integer  :: lwork,info
      ! Curvature evaluation
      real(WP) :: dF_dt,dF_ds,ddF_dtdt,ddF_dsds,ddF_dtds
      
      ! Store polygon centroid - this is our reference point
      pref=calculateCentroid(this%interface_polygon(iplane,i,j,k))
      
      ! Create local basis from polygon normal
      nref=calculateNormal(this%interface_polygon(iplane,i,j,k))
      select case (maxloc(abs(nref),1))
      case (1); tref=normalize([+nref(2),-nref(1),0.0_WP])
      case (2); tref=normalize([0.0_WP,+nref(3),-nref(2)])
      case (3); tref=normalize([-nref(3),0.0_WP,+nref(1)])
      end select; sref=cross_product(nref,tref)
      
      ! Collect all data
      A=0.0_WP
      b=0.0_WP
      do kk=k-2,k+2
         do jj=j-2,j+2
            do ii=i-2,i+2
               
               ! Skip the cell if it's a true wall
               if (this%mask(ii,jj,kk).eq.1) cycle
               
               ! Check all planes
               do nplane=1,getNumberOfPlanes(this%liquid_gas_interface(ii,jj,kk))
                  
                  ! Skip empty polygon
                  shape=getNumberOfVertices(this%interface_polygon(nplane,ii,jj,kk))
                  if (shape.eq.0) cycle
                  
                  ! Get local polygon normal and skip if normal is not aligned with center polygon normal
                  nloc=calculateNormal(this%interface_polygon(nplane,ii,jj,kk))
                  if (dot_product(nloc,nref).le.0.0_WP) cycle
                  
                  ! Get local polygon centroid
                  ploc=calculateCentroid(this%interface_polygon(nplane,ii,jj,kk))
                  
                  ! Transform normal and centroid to a local coordinate system
                  buf=(ploc-pref)/this%cfg%meshsize(i,j,k); ploc=[dot_product(buf,tref),dot_product(buf,sref),dot_product(buf,nref)]
                  buf=nloc; nloc=[dot_product(buf,tref),dot_product(buf,sref),dot_product(buf,nref)]
                  
                  ! Get plane coefficients
                  reconst_plane_coeffs(1)=-dot_product(nloc,ploc)
                  reconst_plane_coeffs(2)=nloc(1)
                  reconst_plane_coeffs(3)=nloc(2)
                  reconst_plane_coeffs=reconst_plane_coeffs/(-nloc(3))
                  
                  ! Get integrals
                  integrals=0.0_WP
                  b_dot_sum=0.0_WP
                  do n=1,shape
                     vert1=getPt(this%interface_polygon(nplane,ii,jj,kk),n-1)
                     vert2=getPt(this%interface_polygon(nplane,ii,jj,kk),modulo(n,shape))
                     ! Transform vertices to a local coordinate system
                     buf=(vert1-pref)/this%cfg%meshsize(i,j,k); vert1=[dot_product(buf,tref),dot_product(buf,sref),dot_product(buf,nref)]
                     buf=(vert2-pref)/this%cfg%meshsize(i,j,k); vert2=[dot_product(buf,tref),dot_product(buf,sref),dot_product(buf,nref)]
                     ! Add to area integral
                     xv=vert1(1); xvn=vert2(1); yv=vert1(2); yvn=vert2(2)
                     integrals = integrals + [&
                     (xv*yvn - xvn*yv) / 2.0_WP, &
                     (xv + xvn)*(xv*yvn - xvn*yv) / 6.0_WP, &
                     (yv + yvn)*(xv*yvn - xvn*yv) / 6.0_WP, &
                     (xv + xvn)*(xv**2 + xvn**2)*(yvn - yv) / 12.0_WP, &
                     (yvn - yv)*(3.0_WP*xv**2*yv + xv**2*yvn + 2.0_WP*xv*xvn*yv + 2.0_WP*xv*xvn*yvn + xvn**2*yv + 3.0_WP*xvn**2*yvn)/24.0_WP, &
                     (xv - xvn)*(yv + yvn)*(yv**2 + yvn**2) / 12.0_WP]
                  end do
                  b_dot_sum=b_dot_sum+dot_product(reconst_plane_coeffs,integrals(1:3))
                  
                  ! Get weighting
                  ww=wgauss(sqrt(dot_product(ploc,ploc)),2.5_WP)
                  
                  ! Add to symmetric matrix and RHS
                  do aj=1,6
                     do ai=1,aj
                        A(ai,aj)=A(ai,aj)+ww*integrals(ai)*integrals(aj)
                     end do
                  end do
                  b=b+ww*integrals*b_dot_sum
                  
               end do
            end do
         end do
      end do
      
      ! Query optimal work array size then solve for paraboloid as n=F(t,s)=b1+b2*t+b3*s+b4*t^2+b5*t*s+b6*s^2
      call dsysv('U',6,1,A,6,ipiv,b,6,lwork_query,-1,info); lwork=int(lwork_query(1)); allocate(work(lwork))
      call dsysv('U',6,1,A,6,ipiv,b,6,work,lwork,info); sol=b(1:6)
      
      ! Get the curvature at (t,s)=(0,0)
      dF_dt=sol(2)+2.0_WP*sol(4)*0.0_WP+sol(5)*0.0_WP; ddF_dtdt=2.0_WP*sol(4)
      dF_ds=sol(3)+2.0_WP*sol(6)*0.0_WP+sol(5)*0.0_WP; ddF_dsds=2.0_WP*sol(6)
      ddF_dtds=sol(5)
      mycurv=-((1.0_WP+dF_dt**2)*ddF_dsds-2.0_WP*dF_dt*dF_ds*ddF_dtds+(1.0_WP+dF_ds**2)*ddF_dtdt)/(1.0_WP+dF_dt**2+dF_ds**2)**(1.5_WP)
      mycurv=mycurv/this%cfg%meshsize(i,j,k)
      
   contains
      
      ! Quasi-Gaussian weighting function - h=2.5 looks okay
      real(WP) function wgauss(d,h)
         implicit none
         real(WP), intent(in) :: d,h
         if (d.ge.h) then
            wgauss=0.0_WP
         else
            wgauss=(1.0_WP+4.0_WP*d/h)*(1.0_WP-d/h)**4
         end if
      end function wgauss
      
   end subroutine paraboloid_integral_fit
   
   
   !> Private function to rapidly assess if a mixed cell is possible
   pure function crude_phase_test(this,b_ind) result(crude_phase)
      implicit none
      class(vfs), intent(in) :: this
      integer, dimension(3,2), intent(in) :: b_ind
      real(WP) :: crude_phase
      integer :: i,j,k
      ! Check if originating cell is mixed, continue if not
      crude_phase=this%VF(b_ind(1,2),b_ind(2,2),b_ind(3,2))
      if (crude_phase.ge.VFlo.and.crude_phase.le.VFhi) then
         ! Already have a mixed cell, we need the full geometry
         crude_phase=-1.0_WP; return
      end if
      ! Check cells in bounding box
      do k=b_ind(3,1),b_ind(3,2)
         do j=b_ind(2,1),b_ind(2,2)
            do i=b_ind(1,1),b_ind(1,2)
               if (this%VF(i,j,k).ne.crude_phase) then
                  ! We could have changed phase, we need the full geometry
                  crude_phase=-1.0_WP; return
               end if
            end do
         end do
      end do
      ! Ensure proper values
      if (crude_phase.gt.VFhi) then
         crude_phase=1.0_WP
      else if (crude_phase.lt.VFlo) then
         crude_phase=0.0_WP
      end if
   end function crude_phase_test
   
   
   !> Private function that performs a Lagrangian projection of a vertex p1 to position p2
   !> using the provided velocity U/V/W, time step dt, and a guess of the i/j/k
   function project(this,p1,i,j,k,dt,U,V,W) result(p2)
      implicit none
      class(vfs), intent(inout) :: this
      real(WP), dimension(3), intent(in) :: p1
      integer,                intent(in) :: i,j,k
      real(WP), intent(in) :: dt  !< Timestep size over which to advance
      real(WP), dimension(this%cfg%imino_:,this%cfg%jmino_:,this%cfg%kmino_:), intent(inout) :: U     !< Needs to be (imino_:imaxo_,jmino_:jmaxo_,kmino_:kmaxo_)
      real(WP), dimension(this%cfg%imino_:,this%cfg%jmino_:,this%cfg%kmino_:), intent(inout) :: V     !< Needs to be (imino_:imaxo_,jmino_:jmaxo_,kmino_:kmaxo_)
      real(WP), dimension(this%cfg%imino_:,this%cfg%jmino_:,this%cfg%kmino_:), intent(inout) :: W     !< Needs to be (imino_:imaxo_,jmino_:jmaxo_,kmino_:kmaxo_)
      real(WP), dimension(3) :: p2
      ! Explicit RK4
      !real(WP), dimension(3) :: v1,v2,v3,v4
      !v1=this%cfg%get_velocity(p1             ,i,j,k,U,V,W)
      !v2=this%cfg%get_velocity(p1+0.5_WP*dt*v1,i,j,k,U,V,W)
      !v3=this%cfg%get_velocity(p1+0.5_WP*dt*v2,i,j,k,U,V,W)
      !v4=this%cfg%get_velocity(p1+       dt*v3,i,j,k,U,V,W)
      !p2=p1+dt/6.0_WP*(v1+2.0_WP*v2+2.0_WP*v3+v4)
      ! For implicit RK2
      real(WP), dimension(3) :: p2old,v1
      real(WP) :: tolerance
      integer :: iter
      p2=p1
      tolerance=(1.0e-3_WP*this%cfg%min_meshsize)*(1.0e-3_WP*this%cfg%min_meshsize)
      do iter=1,10
         v1=this%cfg%get_velocity(0.5_WP*(p1+p2),i,j,k,U,V,W)
         p2old=p2
         p2=p1+dt*v1
         if (dot_product(p2-p2old,p2-p2old).lt.tolerance) exit
      end do
   end function project
   
   
   !> Calculate the min/max/int of our VF field
   subroutine get_max(this)
      use mpi_f08,  only: MPI_ALLREDUCE,MPI_MAX,MPI_MIN
      use parallel, only: MPI_REAL_WP
      implicit none
      class(vfs), intent(inout) :: this
      integer :: ierr
      real(WP) :: my_VFmax,my_VFmin
      my_VFmax=maxval(this%VF); call MPI_ALLREDUCE(my_VFmax,this%VFmax,1,MPI_REAL_WP,MPI_MAX,this%cfg%comm,ierr)
      my_VFmin=minval(this%VF); call MPI_ALLREDUCE(my_VFmin,this%VFmin,1,MPI_REAL_WP,MPI_MIN,this%cfg%comm,ierr)
      call this%cfg%integrate(this%VF,integral=this%VFint)
      call this%cfg%integrate(this%SD,integral=this%SDint)
      call this%cfg%integrate(this%SDpoly,integral=this%SDpolyint)
   end subroutine get_max
   
   
   !> Write an IRL interface to a file
   subroutine write_interface(this,filename)
      use mpi_f08
      use messager, only: die
      use parallel, only: info_mpiio
      implicit none
      class(vfs), intent(inout) :: this
      character(len=*), intent(in) :: filename
      logical :: file_is_there
      integer :: i,j,k,ind,ierr
      type(MPI_File) :: ifile
      type(MPI_Status) :: status
      integer(kind=MPI_OFFSET_KIND) :: disp
      integer :: size_to_write
      integer, dimension(3) :: dims
      integer,                        dimension(this%cfg%imino_:this%cfg%imaxo_,this%cfg%jmino_:this%cfg%jmaxo_,this%cfg%kmino_:this%cfg%kmaxo_) :: number_of_planes
      integer(kind=MPI_OFFSET_KIND),  dimension(this%cfg%imino_:this%cfg%imaxo_,this%cfg%jmino_:this%cfg%jmaxo_,this%cfg%kmino_:this%cfg%kmaxo_) :: offset_to_planes
      integer,                        dimension(this%cfg%ny_*this%cfg%nz ) :: array_of_block_lengths
      integer(kind=MPI_ADDRESS_KIND), dimension(this%cfg%ny_*this%cfg%nz_) :: array_of_displacements
      type(MPI_Datatype) :: MPI_OFFSET_ARRAY_TYPE
      type(ByteBuffer_type) :: byte_buffer
      
      ! Open the file
      inquire(file=trim(filename),exist=file_is_there)
      if (file_is_there.and.this%cfg%amRoot) call MPI_FILE_DELETE(trim(filename),info_mpiio,ierr)
      call MPI_FILE_OPEN(this%cfg%comm,trim(adjustl(filename)),IOR(MPI_MODE_WRONLY,MPI_MODE_CREATE),info_mpiio,ifile,ierr)
      if (ierr.ne.0) call die('[vfs interface write] Problem encountered while opening IRL data file: '//trim(filename))
      
      ! Write dimensions in header
      if (this%cfg%amRoot) then
         dims=[this%cfg%nx,this%cfg%ny,this%cfg%nz]
         call MPI_FILE_WRITE(ifile,dims,3,MPI_INTEGER,status,ierr)
      end if
      
      ! Calculate and store number of planes in each cell
      do k=this%cfg%kmino_,this%cfg%kmaxo_
         do j=this%cfg%jmino_,this%cfg%jmaxo_
            do i=this%cfg%imino_,this%cfg%imaxo_
               number_of_planes(i,j,k)=getNumberOfPlanes(this%liquid_gas_interface(i,j,k))
            end do
         end do
      end do
      
      ! Write out number of planes in each cell
      disp=int(4,8)*int(3,8) !< Only 3 int(4) - would need two more r(8) if we add time and dt
      call MPI_FILE_SET_VIEW(ifile,disp,MPI_INTEGER,this%cfg%Iview,'native',info_mpiio,ierr)
      call MPI_FILE_WRITE_ALL(ifile,number_of_planes(this%cfg%imin_:this%cfg%imax_,this%cfg%jmin_:this%cfg%jmax_,this%cfg%kmin_:this%cfg%kmax_),this%cfg%nx_*this%cfg%ny_*this%cfg%nz_,MPI_INTEGER,status,ierr)
      
      ! Calculate the offset to each plane, needed for reading
      call this%calculate_offset_to_planes(number_of_planes,offset_to_planes)
      
      ! Make custom offset vector type for offsets
      ind=0
      do k=this%cfg%kmin_,this%cfg%kmax_
         do j=this%cfg%jmin_,this%cfg%jmax_
            ind=ind+1
            array_of_block_lengths(ind)=int((offset_to_planes(this%cfg%imax_,j,k)-offset_to_planes(this%cfg%imin_,j,k)),4)+4+number_of_planes(this%cfg%imax_,j,k)*4*8+8
            array_of_displacements(ind)=int(offset_to_planes(this%cfg%imin_,j,k),MPI_ADDRESS_KIND)
         end do
      end do
      call MPI_TYPE_CREATE_HINDEXED(this%cfg%ny_*this%cfg%nz_,array_of_block_lengths,array_of_displacements,MPI_BYTE,MPI_OFFSET_ARRAY_TYPE,ierr)
      call MPI_TYPE_COMMIT(MPI_OFFSET_ARRAY_TYPE,ierr)
      
      ! Write out the actual PlanarSeps as packed bytes
      call new(byte_buffer)
      do k=this%cfg%kmin_,this%cfg%kmax_
         do j=this%cfg%jmin_,this%cfg%jmax_
            do i=this%cfg%imin_,this%cfg%imax_
               call serializeAndPack(this%liquid_gas_interface(i,j,k),byte_buffer)
            end do
         end do
      end do
      disp=disp+int(4*this%cfg%nx*this%cfg%ny*this%cfg%nz,MPI_OFFSET_KIND)
      call MPI_FILE_SET_VIEW(ifile,disp,MPI_BYTE,MPI_OFFSET_ARRAY_TYPE,'native',info_mpiio,ierr)
      size_to_write=int(getSize(byte_buffer),4)
      call MPI_FILE_WRITE_ALL(ifile,dataPtr(byte_buffer),size_to_write,MPI_BYTE,status,ierr)
      
      ! Close file
      call MPI_FILE_CLOSE(ifile,ierr)
      
      ! Free the type
      call MPI_TYPE_FREE(MPI_OFFSET_ARRAY_TYPE,ierr)
      
   end subroutine write_interface
   
   
   !> Read an IRL interface from a file
   subroutine read_interface(this,filename)
      use mpi_f08
      use messager, only: die
      use parallel, only: info_mpiio
      implicit none
      class(vfs), intent(inout) :: this
      character(len=*), intent(in) :: filename
      integer :: i,j,k,ind,ierr
      type(MPI_File) :: ifile
      type(MPI_Status) :: status
      integer(kind=MPI_OFFSET_KIND) :: disp,size_to_read
      integer, dimension(3) :: dims
      integer,                        dimension(this%cfg%imino_:this%cfg%imaxo_,this%cfg%jmino_:this%cfg%jmaxo_,this%cfg%kmino_:this%cfg%kmaxo_) :: number_of_planes
      integer(kind=MPI_OFFSET_KIND),  dimension(this%cfg%imino_:this%cfg%imaxo_,this%cfg%jmino_:this%cfg%jmaxo_,this%cfg%kmino_:this%cfg%kmaxo_) :: offset_to_planes
      integer,                        dimension(this%cfg%ny_*this%cfg%nz ) :: array_of_block_lengths
      integer(kind=MPI_ADDRESS_KIND), dimension(this%cfg%ny_*this%cfg%nz_) :: array_of_displacements
      type(MPI_Datatype) :: MPI_OFFSET_ARRAY_TYPE
      type(ByteBuffer_type) :: byte_buffer
      
      ! Open the file
      call MPI_FILE_OPEN(this%cfg%comm,trim(adjustl(filename)),MPI_MODE_RDONLY,info_mpiio,ifile,ierr)
      if (ierr.ne.0) call die('[vfs interface read] Problem encountered while reading IRL data file: '//trim(filename))
      
      ! Read dimensions from header
      call MPI_FILE_READ_ALL(ifile,dims,4,MPI_INTEGER,status,ierr)
      
      ! Throw error if size mismatch
      if ((dims(1).ne.this%cfg%nx).or.(dims(2).ne.this%cfg%ny).or.(dims(3).ne.this%cfg%nz)) then
         if (this%cfg%amRoot) then
            print*, '    grid size = ',this%cfg%nx,this%cfg%ny,this%cfg%nz
            print*, 'IRL file size = ',dims(1),dims(2),dims(3)
         end if
         call die('[vfs interface read] The size of the interface file does not correspond to the grid')
      end if
      
      ! Read in number of planes
      call MPI_FILE_GET_POSITION(ifile,disp,ierr)
      call MPI_FILE_SET_VIEW(ifile,disp,MPI_INTEGER,this%cfg%Iview,'native',info_mpiio,ierr)
      call MPI_FILE_READ_ALL(ifile,number_of_planes(this%cfg%imin_:this%cfg%imax_,this%cfg%jmin_:this%cfg%jmax_,this%cfg%kmin_:this%cfg%kmax_),this%cfg%nx_*this%cfg%ny_*this%cfg%nz_,MPI_INTEGER,status,ierr)
      
      ! Fill in ghost cells for number of planes
      call this%cfg%sync(number_of_planes)
      
      ! Calculate the offset to each plane, needed for reading
      call this%calculate_offset_to_planes(number_of_planes,offset_to_planes)
      
      ! Make custom offset vector type for offsets
      ind=0
      size_to_read=0
      do k=this%cfg%kmin_,this%cfg%kmax_
         do j=this%cfg%jmin_,this%cfg%jmax_
            ind=ind+1
            array_of_block_lengths(ind)=int((offset_to_planes(this%cfg%imax_,j,k)-offset_to_planes(this%cfg%imin_,j,k)),4)+4+number_of_planes(this%cfg%imax_,j,k)*4*8+8
            size_to_read=size_to_read+int(array_of_block_lengths(ind),MPI_OFFSET_KIND)
            array_of_displacements(ind)=int(offset_to_planes(this%cfg%imin_,j,k),MPI_ADDRESS_KIND)
         end do
      end do
      call MPI_TYPE_CREATE_HINDEXED(this%cfg%ny_*this%cfg%nz_,array_of_block_lengths,array_of_displacements,MPI_BYTE,MPI_OFFSET_ARRAY_TYPE,ierr)
      call MPI_TYPE_COMMIT(MPI_OFFSET_ARRAY_TYPE,ierr)
      
      ! Read in the bytes and pack in to buffer, then loop through and unpack to PlanarSep
      call new(byte_buffer); call setSize(byte_buffer,size_to_read)
      if (size_to_read.ne.int(size_to_read,4)) call die('[vfs read interface] Cannot read that much data using the current I/O strategy') !< I/O WILL CRASH FOR IRL DATA >2Go/PROCESS
      disp=disp+int(4*this%cfg%nx*this%cfg%ny*this%cfg%nz,MPI_OFFSET_KIND)
      call MPI_FILE_SET_VIEW(ifile,disp,MPI_BYTE,MPI_OFFSET_ARRAY_TYPE,'native',info_mpiio,ierr)
      call MPI_FILE_READ_ALL(ifile,dataPtr(byte_buffer),int(size_to_read,4),MPI_BYTE,status,ierr)
      do k=this%cfg%kmin_,this%cfg%kmax_
         do j=this%cfg%jmin_,this%cfg%jmax_
            do i=this%cfg%imin_,this%cfg%imax_
               call unpackAndStore(this%liquid_gas_interface(i,j,k),byte_buffer)
            end do
         end do
      end do
      
      ! Close the file
      call MPI_FILE_CLOSE(ifile,ierr)
      
      ! Free the type
      call MPI_TYPE_FREE(MPI_OFFSET_ARRAY_TYPE,ierr)
      
      ! Communicate interfaces
      call this%sync_interface()
      
   end subroutine read_interface
   
   
   !> Find byte offset for I/O of interface
   subroutine calculate_offset_to_planes(this,number_of_planes,offset_to_planes)
      use mpi_f08
      implicit none
      class(vfs), intent(in) :: this
      integer,                       dimension(this%cfg%imino_:,this%cfg%jmino_:,this%cfg%kmino_:), intent(in)  :: number_of_planes !< Needs to be (imino_:imaxo_,jmino_:jmaxo_,kmino_:kmaxo_)
      integer(kind=MPI_OFFSET_KIND), dimension(this%cfg%imino_:,this%cfg%jmino_:,this%cfg%kmino_:), intent(out) :: offset_to_planes !< Needs to be (imino_:imaxo_,jmino_:jmaxo_,kmino_:kmaxo_)
      integer :: i,j,k
      integer(IRL_LargeOffsetIndex_t) :: nbytes
      integer :: isrc,idst,ierr
      type(MPI_Status) :: status
      
      ! Zero the offset to planes
      offset_to_planes=int(0,MPI_OFFSET_KIND)
      
      ! Calculate offsets in x direction
      isrc=this%cfg%xrank-1
      idst=this%cfg%xrank+1
      ! If leftmost processor, calculate offsets
      if (this%cfg%iproc.eq.1) then
         do k=this%cfg%kmin_,this%cfg%kmax_
            do j=this%cfg%jmin_,this%cfg%jmax_
               nbytes=0
               do i=this%cfg%imin_,this%cfg%imax_+1
                  offset_to_planes(i,j,k)=nbytes
                  nbytes=nbytes+int(4,MPI_OFFSET_KIND)+int(number_of_planes(i,j,k),MPI_OFFSET_KIND)*int(4,MPI_OFFSET_KIND)*int(8,MPI_OFFSET_KIND)+int(8,MPI_OFFSET_KIND)
               end do
            end do
         end do
         if (this%cfg%iproc.ne.this%cfg%npx) call MPI_SEND(offset_to_planes(this%cfg%imax_+1,this%cfg%jmin_:this%cfg%jmax_,this%cfg%kmin_:this%cfg%kmax_),this%cfg%ny_*this%cfg%nz_,MPI_INTEGER8,idst,0,this%cfg%xcomm,ierr)
      else
         ! Receive from the left processor
         call MPI_RECV(offset_to_planes(this%cfg%imin_-1,this%cfg%jmin_:this%cfg%jmax_,this%cfg%kmin_:this%cfg%kmax_),this%cfg%ny_*this%cfg%nz_,MPI_INTEGER8,isrc,0,this%cfg%xcomm,status,ierr)
         ! Calculate my offsets now that I know where my neighbor ended
         do k=this%cfg%kmin_,this%cfg%kmax_
            do j=this%cfg%jmin_,this%cfg%jmax_
               nbytes=offset_to_planes(this%cfg%imin_-1,j,k)
               do i=this%cfg%imin_,this%cfg%imax_+1
                  offset_to_planes(i,j,k)=nbytes
                  nbytes=nbytes+int(4,MPI_OFFSET_KIND)+int(number_of_planes(i,j,k),MPI_OFFSET_KIND)*int(4,MPI_OFFSET_KIND)*int(8,MPI_OFFSET_KIND)+int(8,MPI_OFFSET_KIND)
               end do
            end do
         end do
         ! If not rightmost processor, send to next processor on the right
         if (this%cfg%iproc.ne.this%cfg%npx) call MPI_SEND(offset_to_planes(this%cfg%imax_+1,this%cfg%jmin_:this%cfg%jmax_,this%cfg%kmin_:this%cfg%kmax_),this%cfg%ny_*this%cfg%nz_,MPI_INTEGER8,idst,0,this%cfg%xcomm,ierr)
      end if
      
      ! Calculate offsets in y direction
      if (this%cfg%iproc.eq.this%cfg%npx) then
         isrc=this%cfg%yrank-1
         idst=this%cfg%yrank+1
         ! If bottom processor, calculate offsets
         if (this%cfg%jproc.eq.1) then
            do k=this%cfg%kmin_,this%cfg%kmax_
               nbytes=0
               do j=this%cfg%jmin_,this%cfg%jmax_
                  offset_to_planes(this%cfg%imax_+1,j,k)=offset_to_planes(this%cfg%imax_+1,j,k)+nbytes
                  nbytes=offset_to_planes(this%cfg%imax_+1,j,k)
               end do
            end do
            if (this%cfg%jproc.ne.this%cfg%npy) call MPI_SEND(offset_to_planes(this%cfg%imax_+1,this%cfg%jmax_,this%cfg%kmin_:this%cfg%kmax_),this%cfg%nz_,MPI_INTEGER8,idst,0,this%cfg%ycomm,ierr)
         else
            ! Receive from the bottom processor
            call MPI_RECV(offset_to_planes(this%cfg%imax_+1,this%cfg%jmin_-1,this%cfg%kmin_:this%cfg%kmax_),this%cfg%nz_,MPI_INTEGER8,isrc,0,this%cfg%ycomm,status,ierr)
            ! Calculate my offsets now that I know where my neighbor ended
            do k=this%cfg%kmin_,this%cfg%kmax_
               nbytes=offset_to_planes(this%cfg%imax_+1,this%cfg%jmin_-1,k)
               do j=this%cfg%jmin_,this%cfg%jmax_
                  offset_to_planes(this%cfg%imax_+1,j,k)=offset_to_planes(this%cfg%imax_+1,j,k)+nbytes
                  nbytes=offset_to_planes(this%cfg%imax_+1,j,k)
               end do
            end do
            ! Send to the top processor, sent to next processor above
            if (this%cfg%jproc.ne.this%cfg%npy) call MPI_SEND(offset_to_planes(this%cfg%imax_+1,this%cfg%jmax_,this%cfg%kmin_:this%cfg%kmax_),this%cfg%nz_,MPI_INTEGER8,idst,0,this%cfg%ycomm,ierr)
         end if
      end if
      
      ! Calculate offsets in z direction
      if (this%cfg%iproc.eq.this%cfg%npx.and.this%cfg%jproc.eq.this%cfg%npy) then
         isrc=this%cfg%zrank-1
         idst=this%cfg%zrank+1
         ! If first processor in z, calculate offsets
         if (this%cfg%kproc.eq.1) then
            nbytes=0
            do k=this%cfg%kmin_,this%cfg%kmax_
               offset_to_planes(this%cfg%imax_+1,this%cfg%jmax_,k)=offset_to_planes(this%cfg%imax_+1,this%cfg%jmax_,k)+nbytes
               nbytes=offset_to_planes(this%cfg%imax_+1,this%cfg%jmax_,k)
            end do
            if (this%cfg%kproc.ne.this%cfg%npz) call MPI_SEND(offset_to_planes(this%cfg%imax_+1,this%cfg%jmax_,this%cfg%kmax_),1,MPI_INTEGER8,idst,0,this%cfg%zcomm,ierr)
         else
            ! Receive from the previous processor
            call MPI_RECV(offset_to_planes(this%cfg%imax_+1,this%cfg%jmax_,this%cfg%kmin_-1),1,MPI_INTEGER8,isrc,0,this%cfg%zcomm,status,ierr)
            ! Calculate my offsets now that I know where my neighbor ended
            nbytes=offset_to_planes(this%cfg%imax_+1,this%cfg%jmax_,this%cfg%kmin_-1)
            do k=this%cfg%kmin_,this%cfg%kmax_
               offset_to_planes(this%cfg%imax_+1,this%cfg%jmax_,k)=offset_to_planes(this%cfg%imax_+1,this%cfg%jmax_,k)+nbytes
               nbytes=offset_to_planes(this%cfg%imax_+1,this%cfg%jmax_,k)
            end do
            ! If not last processor in z, send to the next proc in z
            if (this%cfg%kproc.ne.this%cfg%npz) call MPI_SEND(offset_to_planes(this%cfg%imax_+1,this%cfg%jmax_,this%cfg%kmax_),1,MPI_INTEGER8,idst,0,this%cfg%zcomm,ierr)
         end if
      end if
      
      ! Now need to unravel all this to update all of the offsets
      ! Be informed and add the j-offsets
      call MPI_BCAST(offset_to_planes(this%cfg%imax_+1,this%cfg%jmin_-1:this%cfg%jmax_,this%cfg%kmin_:this%cfg%kmax_),(this%cfg%ny_+1)*this%cfg%nz_,MPI_INTEGER8,this%cfg%npx-1,this%cfg%xcomm,ierr)
      do k=this%cfg%kmin_,this%cfg%kmax_
         nbytes=offset_to_planes(this%cfg%imax_+1,this%cfg%jmin_-1,k)
         do j=this%cfg%jmin_,this%cfg%jmax_
            do i=this%cfg%imin_,this%cfg%imax_
               offset_to_planes(i,j,k)=offset_to_planes(i,j,k)+nbytes
            end do
            nbytes=offset_to_planes(this%cfg%imax_+1,j,k)
         end do
      end do
      ! Be informed and add the z-offsets
      if (this%cfg%jproc.eq.this%cfg%npy) call MPI_BCAST(offset_to_planes(this%cfg%imax_+1,this%cfg%jmax_,this%cfg%kmin_-1:this%cfg%kmax_),this%cfg%nz_+1,MPI_INTEGER8,this%cfg%npx-1,this%cfg%xcomm,ierr)
      call MPI_BCAST(offset_to_planes(this%cfg%imax_+1,this%cfg%jmax_,this%cfg%kmin_-1:this%cfg%kmax_),this%cfg%nz_+1,MPI_INTEGER8,this%cfg%npy-1,this%cfg%ycomm,ierr)
      nbytes=offset_to_planes(this%cfg%imax_+1,this%cfg%jmax_,this%cfg%kmin_-1)
      do k=this%cfg%kmin_,this%cfg%kmax_
         do j=this%cfg%jmin_,this%cfg%jmax_
            do i=this%cfg%imin_,this%cfg%imax_
               offset_to_planes(i,j,k)=offset_to_planes(i,j,k)+nbytes
            end do
         end do
         nbytes=offset_to_planes(this%cfg%imax_+1,this%cfg%jmax_,k)
      end do
      
   end subroutine calculate_offset_to_planes
   
   
   !> Synchronize IRL objects across processors
   subroutine sync_interface(this)
      implicit none
      class(vfs), intent(inout) :: this
      integer :: i,j,k,ni
      real(WP), dimension(1:4) :: plane
      integer , dimension(2,3) :: send_range,recv_range
      ! Synchronize in x
      if (this%cfg%nx.eq.1) then
         do k=this%cfg%kmino_,this%cfg%kmaxo_
            do j=this%cfg%jmino_,this%cfg%jmaxo_
               do i=this%cfg%imino_,this%cfg%imaxo_
                  call copy(this%liquid_gas_interface(i,j,k),this%liquid_gas_interface(this%cfg%imin,j,k))
               end do
            end do
         end do
      else
         ! Send minus
         send_range(1:2,1)=[this%cfg%imin_   ,this%cfg%imin_ +this%cfg%no-1]
         send_range(1:2,2)=[this%cfg%jmino_  ,this%cfg%jmaxo_              ]
         send_range(1:2,3)=[this%cfg%kmino_  ,this%cfg%kmaxo_              ]
         recv_range(1:2,1)=[this%cfg%imax_ +1,this%cfg%imaxo_              ]
         recv_range(1:2,2)=[this%cfg%jmino_  ,this%cfg%jmaxo_              ]
         recv_range(1:2,3)=[this%cfg%kmino_  ,this%cfg%kmaxo_              ]
         call this%sync_side(send_range,recv_range,0,-1)
         ! Send plus
         send_range(1:2,1)=[this%cfg%imax_ -this%cfg%no+1,this%cfg%imax_   ]
         send_range(1:2,2)=[this%cfg%jmino_              ,this%cfg%jmaxo_  ]
         send_range(1:2,3)=[this%cfg%kmino_              ,this%cfg%kmaxo_  ]
         recv_range(1:2,1)=[this%cfg%imino_              ,this%cfg%imin_ -1]
         recv_range(1:2,2)=[this%cfg%jmino_              ,this%cfg%jmaxo_  ]
         recv_range(1:2,3)=[this%cfg%kmino_              ,this%cfg%kmaxo_  ]
         call this%sync_side(send_range,recv_range,0,+1)
      end if
      ! Synchronize in y
      if (this%cfg%ny.eq.1) then
         do k=this%cfg%kmino_,this%cfg%kmaxo_
            do j=this%cfg%jmino_,this%cfg%jmaxo_
               do i=this%cfg%imino_,this%cfg%imaxo_
                  call copy(this%liquid_gas_interface(i,j,k),this%liquid_gas_interface(i,this%cfg%jmin,k))
               end do
            end do
         end do
      else
         ! Send minus side
         send_range(1:2,1)=[this%cfg%imino_  ,this%cfg%imaxo_              ]
         send_range(1:2,2)=[this%cfg%jmin_   ,this%cfg%jmin_ +this%cfg%no-1]
         send_range(1:2,3)=[this%cfg%kmino_  ,this%cfg%kmaxo_              ]
         recv_range(1:2,1)=[this%cfg%imino_  ,this%cfg%imaxo_              ]
         recv_range(1:2,2)=[this%cfg%jmax_ +1,this%cfg%jmaxo_              ]
         recv_range(1:2,3)=[this%cfg%kmino_  ,this%cfg%kmaxo_              ]
         call this%sync_side(send_range,recv_range,1,-1)
         ! Send plus side
         send_range(1:2,1)=[this%cfg%imino_              ,this%cfg%imaxo_  ]
         send_range(1:2,2)=[this%cfg%jmax_ -this%cfg%no+1,this%cfg%jmax_   ]
         send_range(1:2,3)=[this%cfg%kmino_              ,this%cfg%kmaxo_  ]
         recv_range(1:2,1)=[this%cfg%imino_              ,this%cfg%imaxo_  ]
         recv_range(1:2,2)=[this%cfg%jmino_              ,this%cfg%jmin_ -1]
         recv_range(1:2,3)=[this%cfg%kmino_              ,this%cfg%kmaxo_  ]
         call this%sync_side(send_range,recv_range,1,+1)
      end if
      ! Synchronize in z
      if (this%cfg%nz.eq.1) then
         do k=this%cfg%kmino_,this%cfg%kmaxo_
            do j=this%cfg%jmino_,this%cfg%jmaxo_
               do i=this%cfg%imino_,this%cfg%imaxo_
                  call copy(this%liquid_gas_interface(i,j,k),this%liquid_gas_interface(i,j,this%cfg%kmin))
               end do
            end do
         end do
      else
         ! Send minus side
         send_range(1:2,1)=[this%cfg%imino_  ,this%cfg%imaxo_              ]
         send_range(1:2,2)=[this%cfg%jmino_  ,this%cfg%jmaxo_              ]
         send_range(1:2,3)=[this%cfg%kmin_   ,this%cfg%kmin_ +this%cfg%no-1]
         recv_range(1:2,1)=[this%cfg%imino_  ,this%cfg%imaxo_              ]
         recv_range(1:2,2)=[this%cfg%jmino_  ,this%cfg%jmaxo_              ]
         recv_range(1:2,3)=[this%cfg%kmax_ +1,this%cfg%kmaxo_              ]
         call this%sync_side(send_range,recv_range,2,-1)
         ! Send plus side
         send_range(1:2,1)=[this%cfg%imino_              ,this%cfg%imaxo_  ]
         send_range(1:2,2)=[this%cfg%jmino_              ,this%cfg%jmaxo_  ]
         send_range(1:2,3)=[this%cfg%kmax_ -this%cfg%no+1,this%cfg%kmax_   ]
         recv_range(1:2,1)=[this%cfg%imino_              ,this%cfg%imaxo_  ]
         recv_range(1:2,2)=[this%cfg%jmino_              ,this%cfg%jmaxo_  ]
         recv_range(1:2,3)=[this%cfg%kmino_              ,this%cfg%kmin_ -1]
         call this%sync_side(send_range,recv_range,2,+1)
      end if
      ! Fix plane posistion if we are periodic in x
      if (this%cfg%xper.and.this%cfg%iproc.eq.1) then
         do k=this%cfg%kmino_,this%cfg%kmaxo_
            do j=this%cfg%jmino_,this%cfg%jmaxo_
               do i=this%cfg%imino,this%cfg%imin-1
                  do ni=0,getNumberOfPlanes(this%liquid_gas_interface(i,j,k))-1
                     plane=getPlane(this%liquid_gas_interface(i,j,k),ni)
                     plane(4)=plane(4)-plane(1)*this%cfg%xL
                     call setPlane(this%liquid_gas_interface(i,j,k),ni,plane(1:3),plane(4))
                  end do
               end do
            end do
         end do
      end if
      if (this%cfg%xper.and.this%cfg%iproc.eq.this%cfg%npx) then
         do k=this%cfg%kmino_,this%cfg%kmaxo_
            do j=this%cfg%jmino_,this%cfg%jmaxo_
               do i=this%cfg%imax+1,this%cfg%imaxo
                  do ni=0,getNumberOfPlanes(this%liquid_gas_interface(i,j,k))-1
                     plane=getPlane(this%liquid_gas_interface(i,j,k),ni)
                     plane(4)=plane(4)+plane(1)*this%cfg%xL
                     call setPlane(this%liquid_gas_interface(i,j,k),ni,plane(1:3),plane(4))
                  end do
               end do
            end do
         end do
      end if
      ! Fix plane position if we are periodic in y
      if (this%cfg%yper.and.this%cfg%jproc.eq.1) then
         do k=this%cfg%kmino_,this%cfg%kmaxo_
            do j=this%cfg%jmino,this%cfg%jmin-1
               do i=this%cfg%imino_,this%cfg%imaxo_
                  do ni=0,getNumberOfPlanes(this%liquid_gas_interface(i,j,k))-1
                     plane=getPlane(this%liquid_gas_interface(i,j,k),ni)
                     plane(4)=plane(4)-plane(2)*this%cfg%yL
                     call setPlane(this%liquid_gas_interface(i,j,k),ni,plane(1:3),plane(4))
                  end do
               end do
            end do
         end do
      end if
      if (this%cfg%yper.and.this%cfg%jproc.eq.this%cfg%npy) then
         do k=this%cfg%kmino_,this%cfg%kmaxo_
            do j=this%cfg%jmax+1,this%cfg%jmaxo
               do i=this%cfg%imino_,this%cfg%imaxo_
                  do ni=0,getNumberOfPlanes(this%liquid_gas_interface(i,j,k))-1
                     plane=getPlane(this%liquid_gas_interface(i,j,k),ni)
                     plane(4)=plane(4)+plane(2)*this%cfg%yL
                     call setPlane(this%liquid_gas_interface(i,j,k),ni,plane(1:3),plane(4))
                  end do
               end do
            end do
         end do
      end if
      ! Fix plane posistion if we are periodic in z
      if (this%cfg%zper.and.this%cfg%kproc.eq.1) then
         do k=this%cfg%kmino,this%cfg%kmin-1
            do j=this%cfg%jmino_,this%cfg%jmaxo_
               do i=this%cfg%imino_,this%cfg%imaxo_
                  do ni=0,getNumberOfPlanes(this%liquid_gas_interface(i,j,k))-1
                     plane=getPlane(this%liquid_gas_interface(i,j,k),ni)
                     plane(4)=plane(4)-plane(3)*this%cfg%zL
                     call setPlane(this%liquid_gas_interface(i,j,k),ni,plane(1:3),plane(4))
                  end do
               end do
            end do
         end do
      end if
      if (this%cfg%zper.and.this%cfg%kproc.eq.this%cfg%npz) then
         do k=this%cfg%kmax+1,this%cfg%kmaxo
            do j=this%cfg%jmino_,this%cfg%jmaxo_
               do i=this%cfg%imino_,this%cfg%imaxo_
                  do ni=0,getNumberOfPlanes(this%liquid_gas_interface(i,j,k))-1
                     plane=getPlane(this%liquid_gas_interface(i,j,k),ni)
                     plane(4)=plane(4)+plane(3)*this%cfg%zL
                     call setPlane(this%liquid_gas_interface(i,j,k),ni,plane(1:3),plane(4))
                  end do
               end do
            end do
         end do
      end if
   end subroutine sync_interface
   
   
   !> Private procedure to perform communication across one boundary
   subroutine sync_side(this,a_send_range,a_recv_range,a_dimension,a_direction)
      implicit none
      class(vfs), intent(inout) :: this
      integer, dimension(2,3), intent(in) :: a_send_range
      integer, dimension(2,3), intent(in) :: a_recv_range
      integer, intent(in) :: a_dimension
      integer, intent(in) :: a_direction
      integer :: i,j,k
      logical :: something_received
      ! Pack the buffer
      call resetBufferPointer(this%send_byte_buffer)
      call setSize(this%send_byte_buffer,int(0,8))
      do k=a_send_range(1,3),a_send_range(2,3)
         do j=a_send_range(1,2),a_send_range(2,2)
            do i=a_send_range(1,1),a_send_range(2,1)
               call serializeAndPack(this%liquid_gas_interface(i,j,k),this%send_byte_buffer)
            end do
         end do
      end do
      ! Communicate
      call this%sync_ByteBuffer(this%send_byte_buffer,a_dimension,a_direction,this%recv_byte_buffer,something_received)
      ! If something was received, unpack it: traversal order is important and must be aligned with how the sent data was packed
      if (something_received) then
         call resetBufferPointer(this%recv_byte_buffer)
         do k=a_recv_range(1,3),a_recv_range(2,3)
            do j=a_recv_range(1,2),a_recv_range(2,2)
               do i=a_recv_range(1,1),a_recv_range(2,1)
                  call unpackAndStore(this%liquid_gas_interface(i,j,k),this%recv_byte_buffer)
               end do
            end do
         end do
      end if
   end subroutine sync_side
   
   
   !> Private procedure to communicate a package of bytes across one boundary
   subroutine sync_ByteBuffer(this,a_send_buffer,a_dimension,a_direction,a_receive_buffer,a_received_something)
      use mpi_f08
      implicit none
      class(vfs), intent(inout) :: this
      type(ByteBuffer_type), intent(inout)  :: a_send_buffer !< Inout needed because it is preallocated
      integer, intent(in) :: a_dimension  !< Should be 0/1/2 for x/y/z
      integer, intent(in) :: a_direction  !< Should be -1 for left or +1 for right
      type(ByteBuffer_type), intent(inout) :: a_receive_buffer !< Inout needed because it is preallocated
      logical, intent(out) :: a_received_something
      type(MPI_Status) :: status
      integer :: isrc,idst,ierr
      integer(IRL_LargeOffsetIndex_t) :: my_size
      integer(IRL_LargeOffsetIndex_t) :: incoming_size
      integer :: my_size_small,incoming_size_small
      ! Figure out source and destination
      call MPI_CART_SHIFT(this%cfg%comm,a_dimension,a_direction,isrc,idst,ierr)
      ! Communicate sizes so that each processor knows what to expect in main communication
      my_size=getSize(a_send_buffer)
      call MPI_SENDRECV(my_size,1,MPI_INTEGER8,idst,0,incoming_size,1,MPI_INTEGER8,isrc,0,this%cfg%comm,status,ierr)
      ! Set size of recv buffer to appropriate size and perform send-receive
      if (isrc.ne.MPI_PROC_NULL) then
         a_received_something=.true.
         call setSize(a_receive_buffer,incoming_size)
      else
         a_received_something=.false.
         incoming_size=0
         call setSize(a_receive_buffer,int(1,8))
      end if
      ! Convert integers
      my_size_small=int(my_size,4)
      incoming_size_small=int(incoming_size,4)
      call MPI_SENDRECV(dataPtr(a_send_buffer),my_size_small,MPI_BYTE,idst,0,dataPtr(a_receive_buffer),incoming_size_small,MPI_BYTE,isrc,0,this%cfg%comm,status,ierr)
   end subroutine sync_ByteBuffer
   
   
   !> Calculate the CFL
   subroutine get_cfl(this,dt,U,V,W,cfl)
      use mpi_f08,  only: MPI_ALLREDUCE,MPI_MAX
      use parallel, only: MPI_REAL_WP
      implicit none
      class(vfs), intent(inout) :: this
      real(WP), intent(in)  :: dt
      real(WP), dimension(this%cfg%imino_:,this%cfg%jmino_:,this%cfg%kmino_:), intent(in) :: U     !< Needs to be (imino_:imaxo_,jmino_:jmaxo_,kmino_:kmaxo_)
      real(WP), dimension(this%cfg%imino_:,this%cfg%jmino_:,this%cfg%kmino_:), intent(in) :: V     !< Needs to be (imino_:imaxo_,jmino_:jmaxo_,kmino_:kmaxo_)
      real(WP), dimension(this%cfg%imino_:,this%cfg%jmino_:,this%cfg%kmino_:), intent(in) :: W     !< Needs to be (imino_:imaxo_,jmino_:jmaxo_,kmino_:kmaxo_)
      real(WP), intent(out) :: cfl
      integer :: i,j,k,ierr
      real(WP) :: my_CFL
      
      ! Set the CFL to zero
      my_CFL=0.0_WP
      do k=this%cfg%kmin_,this%cfg%kmax_
         do j=this%cfg%jmin_,this%cfg%jmax_
            do i=this%cfg%imin_,this%cfg%imax_
               my_CFL=max(my_CFL,abs(U(i,j,k))*this%cfg%dxmi(i))
               my_CFL=max(my_CFL,abs(V(i,j,k))*this%cfg%dymi(j))
               my_CFL=max(my_CFL,abs(W(i,j,k))*this%cfg%dzmi(k))
            end do
         end do
      end do
      my_CFL=my_CFL*dt
      
      ! Get the parallel max
      call MPI_ALLREDUCE(my_CFL,cfl,1,MPI_REAL_WP,MPI_MAX,this%cfg%comm,ierr)
      
   end subroutine get_cfl
   
   
   !> Print out info for vf solver
   subroutine vfs_print(this)
      use, intrinsic :: iso_fortran_env, only: output_unit
      implicit none
      class(vfs), intent(in) :: this
      ! Output
      if (this%cfg%amRoot) then
         write(output_unit,'("Volume fraction solver [",a,"] for config [",a,"]")') trim(this%name),trim(this%cfg%name)
      end if
   end subroutine vfs_print
   

end module vfs_class<|MERGE_RESOLUTION|>--- conflicted
+++ resolved
@@ -132,9 +132,7 @@
       
       ! Monitoring quantities
       real(WP) :: VFmax,VFmin,VFint                       !< Maximum, minimum, and integral volume fraction
-<<<<<<< HEAD
       real(WP) :: SDint,SDpolyint                         !< Integrals of available surface areas
-=======
 
       ! Old arrays that are needed for the compressible MAST solver
       real(WP), dimension(:,:,:,:), allocatable :: Lbaryold  !< Liquid barycenter
@@ -143,7 +141,6 @@
       type(LocSepLink_type),  dimension(:,:,:),   allocatable :: localized_separator_linkold
       type(ObjServer_PlanarSep_type)  :: planar_separatorold_allocation
       type(ObjServer_LocSepLink_type) :: localized_separator_linkold_allocation
->>>>>>> d44f1db5
       
    contains
       procedure :: print=>vfs_print                       !< Output solver to the screen
@@ -906,7 +903,7 @@
    subroutine fluxpoly_project_getmoments(this,i,j,k,dt,dir,U,V,W,a_flux_polyhedron,a_locseplink,some_face_flux_moments)
      implicit none
      class(vfs), intent(inout)    :: this
-     integer,          intent(in) :: i,j,k    !< Index 
+     integer,          intent(in) :: i,j,k    !< Index
      real(WP),         intent(in) :: dt       !< Timestep size over which to advance
      character(len=1), intent(in) :: dir      !< Orientation of current face
      type(CapDod_type)         :: a_flux_polyhedron
