--- conflicted
+++ resolved
@@ -130,13 +130,8 @@
                do i=this%cfg%imino_,this%cfg%imaxo_
                   if (this%mask(i,j,k).ne.0) cycle          !< Skip non-solved cells
                   coeff=(this%Lmax**2-3.00_WP)/(this%Lmax**2-(this%SC(i,j,k,1)+this%SC(i,j,k,4)+this%SC(i,j,k,6)))
-<<<<<<< HEAD
-                  coeff=coeff/this%lambda                   !< Divide by relaxation time scale
-                  resSC(i,j,k,1)=resSC(i,j,k,1)-coeff*this%SC(i,j,k,1)-1.0_WP !< xx tensor component
-=======
                   coeff=coeff/this%trelax                   !< Divide by relaxation time scale
                   resSC(i,j,k,1)=resSC(i,j,k,1)-coeff*this%SC(i,j,k,1)+1.0_WP !< xx tensor component
->>>>>>> 1b5d4672
                   resSC(i,j,k,2)=resSC(i,j,k,2)-coeff*this%SC(i,j,k,2)        !< xy tensor component
                   resSC(i,j,k,3)=resSC(i,j,k,3)-coeff*this%SC(i,j,k,3)        !< xz tensor component
                   resSC(i,j,k,4)=resSC(i,j,k,4)-coeff*this%SC(i,j,k,4)-1.0_WP !< yy tensor component
